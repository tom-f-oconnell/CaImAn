#!/usr/bin/env python
# -*- coding: utf-8 -*-

"""
Basic stripped-down demo for running the CNMF source extraction algorithm with
CaImAn and evaluation the components. The analysis can be run either in the
whole FOV or in patches. For a complete pipeline (including motion correction)
check demo_pipeline.py
Data courtesy of W. Yang, D. Peterka and R. Yuste (Columbia University)

This demo is designed to be run under spyder or jupyter; its plotting functions
are tailored for that environment.

@authors: @agiovann and @epnev

"""

import cv2
import glob
import logging
import numpy as np
import os

try:
    cv2.setNumThreads(0)
except:
    pass

try:
    if __IPYTHON__:
        get_ipython().magic('load_ext autoreload')
        get_ipython().magic('autoreload 2')
except NameError:
    pass


import caiman as cm
from caiman.paths import caiman_datadir
from caiman.source_extraction.cnmf import cnmf as cnmf
from caiman.source_extraction.cnmf import params as params

    # %%
# Set up the logger; change this if you like.
# You can log to a file using the filename parameter, or make the output more or less
# verbose by setting level to logging.DEBUG, logging.INFO, logging.WARNING, or logging.ERROR

logging.basicConfig(format=
                    "%(relativeCreated)12d [%(filename)s:%(funcName)20s():%(lineno)s]"\
                    "[%(process)d] %(message)s",
                    level=logging.INFO)
                    # filename="/tmp/caiman.log",

#%%
def main():
    pass # For compatibility between running under Spyder and the CLI

# %% start a cluster

    c, dview, n_processes =\
        cm.cluster.setup_cluster(backend='local', n_processes=None,
                                 single_thread=False)

# %% set up some parameters
    fnames = [os.path.join(caiman_datadir(), 'example_movies', 'demoMovie.tif')]
                            # file(s) to be analyzed
    is_patches = True       # flag for processing in patches or not
    fr = 10                 # approximate frame rate of data
    decay_time = 5.0        # length of transient

    if is_patches:          # PROCESS IN PATCHES AND THEN COMBINE
        rf = 10             # half size of each patch
        stride = 4          # overlap between patches
        K = 4               # number of components in each patch
    else:                   # PROCESS THE WHOLE FOV AT ONCE
        rf = None           # setting these parameters to None
        stride = None       # will run CNMF on the whole FOV
        K = 30              # number of neurons expected (in the whole FOV)

    gSig = [6, 6]           # expected half size of neurons
    merge_thresh = 0.80     # merging threshold, max correlation allowed
    p = 2                   # order of the autoregressive system
    gnb = 2                 # global background order

    params_dict = {'fnames': fnames,
                   'fr': fr,
                   'decay_time': decay_time,
                   'rf': rf,
                   'stride': stride,
                   'K': K,
                   'gSig': gSig,
                   'merge_thr': merge_thresh,
                   'p': p,
                   'nb': gnb}

    opts = params.CNMFParams(params_dict=params_dict)
# %% Now RUN CaImAn Batch (CNMF)
    cnm = cnmf.CNMF(n_processes, params=opts, dview=dview)
    cnm = cnm.fit_file()

# %% plot contour plots of components
    Cn = cm.load(fnames[0]).local_correlations(swap_dim=False)
    cnm.estimates.plot_contours(img=Cn)

# %% load memory mapped file
    Yr, dims, T = cm.load_memmap(cnm.mmap_file)
    images = np.reshape(Yr.T, [T] + list(dims), order='F')

# %% refit
    cnm2 = cnm.refit(images, dview=dview)

# %% COMPONENT EVALUATION
    # the components are evaluated in three ways:
    #   a) the shape of each component must be correlated with the data
    #   b) a minimum peak SNR is required over the length of a transient
    #   c) each shape passes a CNN based classifier (this will pick up only neurons
    #           and filter out active processes)

    min_SNR = 2      # peak SNR for accepted components (if above this, acept)
    rval_thr = 0.85     # space correlation threshold (if above this, accept)
    use_cnn = True      # use the CNN classifier
    min_cnn_thr = 0.99  # if cnn classifier predicts below this value, reject
    cnn_lowest = 0.1 # neurons with cnn probability lower than this value are rejected

    cnm2.params.set('quality', {'min_SNR': min_SNR,
                                'rval_thr': rval_thr,
                                'use_cnn': use_cnn,
                                'min_cnn_thr': min_cnn_thr,
                                'cnn_lowest': cnn_lowest})

    cnm2.estimates.evaluate_components(images, cnm2.params, dview=dview)

    # %% visualize selected and rejected components
    cnm2.estimates.plot_contours(img=Cn, idx=cnm2.estimates.idx_components)
    # %% visualize selected components
    cnm2.estimates.view_components(images, idx=cnm2.estimates.idx_components, img=Cn)
<<<<<<< HEAD
    #%% only select high quality components
    cnm2.estimates.select_components(use_object=True)
    #%%
    cnm2.estimates.plot_contours(img=Cn)
    #%% save results
    cnm.save(cnm.mmap_file[:-4]+'hdf5')
    cm.movie(Cn).save(cnm.mmap_file[:-5]+'_Cn.tif')
=======
    #%% only select high quality components (destructive)
    # cnm2.estimates.select_components(use_object=True)
    # cnm2.estimates.plot_contours(img=Cn)
    #%% save results
    cnm2.estimates.Cn = Cn
    cnm2.save(cnm2.mmap_file[:-4]+'hdf5')
>>>>>>> 5f8aff80

# %% play movie with results (original, reconstructed, amplified residual)
    cnm2.estimates.play_movie(images, magnification=4)

# %% STOP CLUSTER and clean up log files
    cm.stop_server(dview=dview)

    log_files = glob.glob('Yr*_LOG_*')
    for log_file in log_files:
        os.remove(log_file)

# %%
# This is to mask the differences between running this demo in Spyder
# versus from the CLI
if __name__ == "__main__":
    main()<|MERGE_RESOLUTION|>--- conflicted
+++ resolved
@@ -133,22 +133,12 @@
     cnm2.estimates.plot_contours(img=Cn, idx=cnm2.estimates.idx_components)
     # %% visualize selected components
     cnm2.estimates.view_components(images, idx=cnm2.estimates.idx_components, img=Cn)
-<<<<<<< HEAD
-    #%% only select high quality components
-    cnm2.estimates.select_components(use_object=True)
-    #%%
-    cnm2.estimates.plot_contours(img=Cn)
-    #%% save results
-    cnm.save(cnm.mmap_file[:-4]+'hdf5')
-    cm.movie(Cn).save(cnm.mmap_file[:-5]+'_Cn.tif')
-=======
     #%% only select high quality components (destructive)
     # cnm2.estimates.select_components(use_object=True)
     # cnm2.estimates.plot_contours(img=Cn)
     #%% save results
     cnm2.estimates.Cn = Cn
     cnm2.save(cnm2.mmap_file[:-4]+'hdf5')
->>>>>>> 5f8aff80
 
 # %% play movie with results (original, reconstructed, amplified residual)
     cnm2.estimates.play_movie(images, magnification=4)
