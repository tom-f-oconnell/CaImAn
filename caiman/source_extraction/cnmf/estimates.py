#!/usr/bin/env python3
# -*- coding: utf-8 -*-
"""
Created on Thu Jul 12 11:11:45 2018

@author: epnevmatikakis
"""

import numpy as np
import matplotlib.pyplot as plt
import scipy.sparse
import caiman
import logging
from .utilities import detrend_df_f
from .spatial import threshold_components
from ...components_evaluation import (
        evaluate_components_CNN, estimate_components_quality_auto,
        select_components_from_metrics)
<<<<<<< HEAD
from ...base.rois import detect_duplicates_and_subsets, nf_match_neurons_in_binary_masks

=======
from .initialization import downscale
>>>>>>> 18fc5343

class Estimates(object):
    def __init__(self, A=None, b=None, C=None, f=None, R=None, dims=None):
        """Class for storing the variables related to the estimates of spatial footprints, temporal traces,
        deconvolved neural activity, and background. Quality metrics are also stored. The class has methods
        for evaluating the quality of each component, DF/F normalization and some basic plotting.

        Parameters/Attributes
        ---------------------
        A:  scipy.sparse.csc_matrix (dimensions: # of pixels x # components)
            set of spatial footprints. Each footprint is represented in a column of A, flattened with order = 'F'

        C:  np.ndarray (dimensions: # of components x # of timesteps)
            set of temporal traces (each row of C corresponds to a trace)

        f:  np.ndarray (dimensions: # of background components x # of timesteps)
            set of temporal background components

        b:  np.ndarray or scipy.sparse.csc_matrix (dimensions: # of pixels x # of background components)
            set of spatial background components, flattened with order = 'F'

        R:  np.ndarray (dimensions: # of components x # of timesteps)
            set of trace residuals

        YrA:    np.ndarray (dimensions: # of components x # of timesteps)
            set of trace residuals

        S:  np.ndarray (dimensions: # of components x # of timesteps)
            set of deconvolved neural activity traces

        F_dff:  np.ndarray (dimensions: # of components x # of timesteps)
            set of DF/F normalized activity traces (only for 2p)

        W:  scipy.sparse.coo_matrix (dimensions: # of pixels x # of pixels)
            Ring model matrix (used in 1p processing with greedy_pnr for background computation)

        b0: np.ndarray (dimensions: # of pixels)
            constant baseline for each pixel

        sn: np.ndarray (dimensions: # of pixels)
            noise std for each pixel

        g:  list (length: # of components)
            time constants for each trace

        bl: list (length: # of components)
            constant baseline for each trace

        c1: list (length: # of components)
            initial value for each trace

        neurons_sn: list (length: # of components)
            noise std for each trace

        center: list (length: # of components)
            centroid coordinate for each spatial footprint

        coordinates: list (length: # of components)
            contour plot for each spatial footprint

        idx_components: list
            indeces of accepted components

        idx_components_bad: list
            indeces of rejected components

        SNR_comp: np.ndarray
            trace SNR for each component

        r_values: np.ndarray
            space correlation for each component

        cnn_preds: np.ndarray
            CNN predictions for each component
        """
        # variables related to the estimates of traces, footprints, deconvolution and background
        self.A = A
        self.C = C
        self.f = f
        self.b = b
        self.R = R
        self.W = None
        self.b0 = None
        self.YrA = None

        self.S = None
        self.sn = None
        self.g = None
        self.bl = None
        self.c1 = None
        self.neurons_sn = None
        self.lam = None

        self.center = None

        self.merged_ROIs = None
        self.coordinates = None
        self.F_dff = None

        self.idx_components = None
        self.idx_components_bad = None
        self.SNR_comp = None
        self.r_values = None
        self.cnn_preds = None

        # online

        self.noisyC = None
        self.C_on = None
        self.Ab = None
        self.Cf = None
        self.OASISinstances = None
        self.CY = None
        self.CC = None
        self.Ab_dense = None
        self.Yr_buf = None
        self.mn = None
        self.vr = None
        self.ind_new = None
        self.rho_buf = None
        self.AtA = None
        self.AtY_buf = None
        self.sv = None
        self.groups = None

        self.dims = dims
        self.shifts = []

        self.A_thr = None



    def plot_contours(self, img=None, idx=None, crd=None, thr_method='max',
                      thr='0.2'):
        """view contour plots for each spatial footprint. 
        Parameters:
        -----------
        img :   np.ndarray
                background image for contour plotting. Default is the mean
                image of all spatial components (d1 x d2)
        idx :   list
                list of accepted components

        crd :   list
                list of coordinates (if empty they are computed)

        thr_method : str
                     thresholding method for computing contours ('max', 'nrg')

        thr : float
                threshold value
        """
        if 'csc_matrix' not in str(type(self.A)):
            self.A = scipy.sparse.csc_matrix(self.A)
        if img is None:
            img = np.reshape(np.array(self.A.mean(1)), self.dims, order='F')
        if self.coordinates is None:  # not hasattr(self, 'coordinates'):
            self.coordinates = caiman.utils.visualization.get_contours(self.A, self.dims, thr=thr, thr_method=thr_method)
        plt.figure()
        if idx is None:
            caiman.utils.visualization.plot_contours(self.A, img, coordinates=self.coordinates)
        else:
            if not isinstance(idx, list):
                idx = idx.tolist()
            coor_g = [self.coordinates[cr] for cr in idx]
            bad = list(set(range(self.A.shape[1])) - set(idx))
            coor_b = [self.coordinates[cr] for cr in bad]
            plt.subplot(1, 2, 1)
            caiman.utils.visualization.plot_contours(self.A[:, idx], img,
                                                     coordinates=coor_g)
            plt.title('Accepted Components')
            bad = list(set(range(self.A.shape[1])) - set(idx))
            plt.subplot(1, 2, 2)
            caiman.utils.visualization.plot_contours(self.A[:, bad], img,
                                                     coordinates=coor_b)
            plt.title('Rejected Components')
        return self

    def view_components(self, Yr=None, img=None, idx=None):
        """view spatial and temporal components interactively

        Parameters:
        -----------
        Yr :    np.ndarray
                movie in format pixels (d) x frames (T)

        img :   np.ndarray
                background image for contour plotting. Default is the mean
                image of all spatial components (d1 x d2)

        idx :   list
                list of components to be plotted


        """
        if 'csc_matrix' not in str(type(self.A)):
            self.A = scipy.sparse.csc_matrix(self.A)

        plt.ion()
        nr, T = self.C.shape
        if self.R is None:
            self.R = self.YrA
        if self.R.shape != [nr, T]:
            if self.YrA is None:
                self.compute_residuals(Yr)
            else:
                self.R = self.YrA

        if img is None:
            img = np.reshape(np.array(self.A.mean(axis=1)), self.dims, order='F')

        if idx is None:
            caiman.utils.visualization.view_patches_bar(Yr, self.A, self.C,
                    self.b, self.f, self.dims[0], self.dims[1], YrA=self.R, img=img)
        else:
            caiman.utils.visualization.view_patches_bar(Yr, self.A.tocsc()[:,idx], 
                                                        self.C[idx], self.b, self.f, 
                                                        self.dims[0], self.dims[1], YrA=self.R[idx], img=img)

    def play_movie(self, imgs, q_max=99.75, q_min=2, gain_res=1,
                   magnification=1, include_bck=True,
                   frame_range=slice(None, None, None),
                   bpx=0):

        """Displays a movie with three panels (original data (left panel),
        reconstructed data (middle panel), residual (right panel))
        Parameters:
        -----------
        imgs: np.array (possibly memory mapped, t,x,y[,z])
            Imaging data

        q_max: float (values in [0, 100])
            percentile for maximum plotting value

        q_min: float (values in [0, 100])
            percentile for minimum plotting value

        gain_res: float
            amplification factor for residual movie

        magnification: float
            magnification factor for whole movie

        include_bck: bool
            flag for including background in original and reconstructed movie

        frame_rage: range or slice or list
            display only a subset of frames

        bpx: int
            number of pixels to exclude on each border

        Returns:
        --------
        self (to stop the movie press 'q')
        """
        dims = imgs.shape[1:]
        if 'movie' not in str(type(imgs)):
            imgs = caiman.movie(imgs)
        Y_rec = self.A.dot(self.C[:, frame_range])
        Y_rec = Y_rec.reshape(dims + (-1,), order='F')
        Y_rec = Y_rec.transpose([2, 0, 1])
        if self.b is not None and self.f is not None:
            B = self.b.dot(self.f[:, frame_range])
            if 'matrix' in str(type(B)):
                B = B.toarray()
            B = B.reshape(dims + (-1,), order='F').transpose([2, 0, 1])
        elif self.W is not None:
            ssub_B = int(round(np.sqrt(np.prod(dims) / self.W.shape[0])))
            B = imgs[frame_range].reshape((-1, np.prod(dims)), order='F').T - \
                self.A.dot(self.C[:, frame_range])
            if ssub_B==1:
                B = self.b0[:, None] + self.W.dot(B - self.b0[:, None])
            else:
                B = self.b0[:, None] + (np.repeat(np.repeat(self.W.dot(
                    downscale(B.reshape(dims + (B.shape[-1],), order='F'),
                              (ssub_B, ssub_B, 1)).reshape((-1, B.shape[-1]), order='F') -
                    downscale(self.b0.reshape(dims, order='F'),
                              (ssub_B, ssub_B)).reshape((-1, 1), order='F'))
                    .reshape(((dims[0] - 1) // ssub_B + 1, (dims[1] - 1) // ssub_B + 1, -1), order='F'),
                    ssub_B, 0), ssub_B, 1)[:dims[0], :dims[1]].reshape((-1, B.shape[-1]), order='F'))
            B = B.reshape(dims + (-1,), order='F').transpose([2, 0, 1])
        else:
            B = np.zeros_like(Y_rec)
        if bpx > 0:
            B = B[:, bpx:-bpx, bpx:-bpx]
            Y_rec = Y_rec[:, bpx:-bpx, bpx:-bpx]
            imgs = imgs[:, bpx:-bpx, bpx:-bpx]

        Y_res = imgs[frame_range] - Y_rec - B

        caiman.concatenate((imgs[frame_range] - (not include_bck)*B, Y_rec + include_bck*B, Y_res*gain_res), axis=2).play(q_min=q_min, q_max=q_max, magnification=magnification)

        return self

    def compute_residuals(self, Yr):
        """compute residual for each component (variable R)

         Parameters:
         -----------
         Yr :    np.ndarray
                 movie in format pixels (d) x frames (T)

        """
        if len(Yr.shape) > 2:
            Yr = np.reshape(Yr.transpose(1,2,0), (-1, Yr.shape[0]), order='F')
        if 'csc_matrix' not in str(type(self.A)):
            self.A = scipy.sparse.csc_matrix(self.A)
        if 'array' not in str(type(self.b)):
            self.b = self.b.toarray()
        if 'array' not in str(type(self.C)):
            self.C = self.C.toarray()
        if 'array' not in str(type(self.f)):
            self.f = self.f.toarray()

        Ab = scipy.sparse.hstack((self.A, self.b)).tocsc()
        nA2 = np.ravel(Ab.power(2).sum(axis=0))
        nA2_inv_mat = scipy.sparse.spdiags(
            1. / nA2, 0, nA2.shape[0], nA2.shape[0])
        Cf = np.vstack((self.C, self.f))
        if 'numpy.ndarray' in str(type(Yr)):
            YA = (Ab.T.dot(Yr)).T * nA2_inv_mat
        else:
            YA = caiman.mmapping.parallel_dot_product(Yr, Ab, dview=self.dview,
                        block_size=2000, transpose=True, num_blocks_per_run=5) * nA2_inv_mat

        AA = Ab.T.dot(Ab) * nA2_inv_mat
        self.R = (YA - (AA.T.dot(Cf)).T)[:, :self.A.shape[-1]].T

        return self

    def detrend_df_f(self, quantileMin=8, frames_window=500,
                     flag_auto=True, use_fast=False, use_residuals=True):
        """Computes DF/F normalized fluorescence for the extracted traces. See
        caiman.source.extraction.utilities.detrend_df_f for details

        Parameters:
        -----------
        quantile_min: float
            quantile used to estimate the baseline (values in [0,100])

        frames_window: int
            number of frames for computing running quantile

        flag_auto: bool
            flag for determining quantile automatically (different for each
            trace)

        use_fast: bool
            flag for using approximate fast percentile filtering

        use_residuals: bool
            flag for using non-deconvolved traces in DF/F calculation

        Returns:
        --------
        self: CNMF object
            self.F_dff contains the DF/F normalized traces
        """

        if self.C is None:
            logging.warning("There are no components for DF/F extraction!")
            return self

        if use_residuals:
            if self.R is None:
                if self.YrA is None:
                    R = None
                else:
                    R = self.YrA
            else:
                R = self.R
        else:
            R = None

        self.F_dff = detrend_df_f(self.A, self.b, self.C, self.f, R,
                                  quantileMin=quantileMin,
                                  frames_window=frames_window,
                                  flag_auto=flag_auto, use_fast=use_fast)
        return self

    def normalize_components(self):
        """ Normalizes components such that spatial components have l_2 norm 1
        """
        if 'csc_matrix' not in str(type(self.A)):
            self.A = scipy.sparse.csc_matrix(self.A)
        if 'array' not in str(type(self.C)):
            self.C = self.C.toarray()
        if 'array' not in str(type(self.f)) and self.f is not None:
            self.f = self.f.toarray()

        nA = np.sqrt(np.ravel(self.A.power(2).sum(axis=0)))
        nA_mat = scipy.sparse.spdiags(nA, 0, nA.shape[0], nA.shape[0])
        nA_inv_mat = scipy.sparse.spdiags(1. / nA, 0, nA.shape[0], nA.shape[0])
        self.A = self.A * nA_inv_mat
        self.C = nA_mat * self.C
        if self.YrA is not None:
            self.YrA = nA_mat * self.YrA
        if self.R is not None:
            self.R = nA_mat * self.R
        if self.bl is not None:
            self.bl = nA * self.bl
        if self.c1 is not None:
            self.c1 = nA * self.c1
        if self.neurons_sn is not None:
            self.neurons_sn = nA * self.neurons_sn

        if self.f is not None:  # 1p with exact ring-model
            nB = np.sqrt(np.ravel((self.b.power(2) if scipy.sparse.issparse(self.b)
                         else self.b**2).sum(axis=0)))
            nB_mat = scipy.sparse.spdiags(nB, 0, nB.shape[0], nB.shape[0])
            nB_inv_mat = scipy.sparse.spdiags(1. / nB, 0, nB.shape[0], nB.shape[0])
            self.b = self.b * nB_inv_mat
            self.f = nB_mat * self.f
        return self

    def select_components(self, idx_components=None, use_object=False):
        """Keeps only a selected subset of components and removes the rest.
        The subset can be either user defined with the variable idx_components
        or read from the estimates object. The flag use_object determines this
        choice. If no subset is present then all components are kept.
        Parameters:
        -----------
        idx_components: list
            indeces of components to be kept

        use_object: bool
            Flag to use self.idx_components for reading the indeces.

        Returns:
        --------
        self: Estimates object
        """
        if use_object:
            idx_components = self.idx_components
        if idx_components is None:
            idx_components = range(self.A.shape[-1])
        import pdb

        for field in ['C', 'S', 'YrA', 'R', 'g', 'bl', 'c1', 'neurons_sn', 'lam', 'cnn_preds']:
            print(field)
            if getattr(self, field) is not None:
                if type(getattr(self, field)) is list:
                    setattr(self, field, np.array(getattr(self, field)))
                if len(getattr(self, field)) == self.A.shape[-1]:
                    setattr(self, field, getattr(self, field)[idx_components])
                else:
                    print('*** Variable ' + field + ' has not the same number of components as A ***')

        for field in ['A', 'A_thr']:
            print(field)
            if getattr(self, field) is not None:
                if 'sparse' in str(type(getattr(self, field))):
                    setattr(self, field, getattr(self, field).tocsc()[:, idx_components])
                else:
                    setattr(self, field, getattr(self, field)[:, idx_components])


        # self.A = self.A.tocsc()[:, idx_components]
        # self.C = self.C[idx_components]
        # self.S = self.S[idx_components]
        # self.YrA = self.YrA[idx_components]
        # self.R = self.YrA
        # self.g = self.g[idx_components]
        # self.bl = self.bl[idx_components]
        # self.c1 = self.c1[idx_components]
        # self.neurons_sn = self.neurons_sn[idx_components]
        # self.lam = self.lam[idx_components]
        #
        # if self.A_thr is not None:
        #     self.A_thr = self.A_thr.tocsc()[:, idx_components]
        self.idx_components = None
        self.idx_components_bad = None
        return self

    def evaluate_components_CNN(self, params, neuron_class=1):
        """Estimates the quality of inferred spatial components using a
        pretrained CNN classifier.
        Parameters:
        -----------
        params: params object
            see .params for details
        neuron_class: int
            class label for neuron shapes
        Returns:
        ----------
        self: Estimates object
            self.idx_components contains the indeced of components above
            the required treshold.
        """
        dims = params.get('data', 'dims')
        gSig = params.get('init', 'gSig')
        min_cnn_thr= params.get('quality', 'min_cnn_thr')
        predictions = evaluate_components_CNN(self.A, dims, gSig)[0]
        self.cnn_preds = predictions[:, neuron_class]
        self.idx_components = np.where(self.cnn_preds >= min_cnn_thr)[0]
        return self
    
    def evaluate_components(self, imgs, params, dview=None):
        """Computes the quality metrics for each component and stores the
        indeces of the components that pass user specified thresholds. The
        various thresholds and parameters can be passed as inputs. If left
        empty then they are read from self.params.quality']
        Parameters:
        -----------
        imgs: np.array (possibly memory mapped, t,x,y[,z])
            Imaging data

        fr: float
            Imaging rate

        decay_time: float
            length of decay of typical transient (in seconds)

        min_SNR: float
            trace SNR threshold

        rval_thr: float
            space correlation threshold

        use_cnn: bool
            flag for using the CNN classifier

        min_cnn_thr: float
            CNN classifier threshold

        Returns:
        --------
        self: CNMF object
            self.idx_components: np.array
                indeces of accepted components
            self.idx_components_bad: np.array
                indeces of rejected components
            self.SNR_comp: np.array
                SNR values for each temporal trace
            self.r_values: np.array
                space correlation values for each component
            self.cnn_preds: np.array
                CNN classifier values for each component
        """
        dims = imgs.shape[1:]
        opts = params.get_group('quality')
        idx_components, idx_components_bad, SNR_comp, r_values, cnn_preds = \
        estimate_components_quality_auto(imgs, self.A, self.C, self.b, self.f,
                                         self.YrA, 
                                         params.get('data', 'fr'),
                                         params.get('data', 'decay_time'),
                                         params.get('init', 'gSig'),
                                         dims, dview=dview,
                                         min_SNR=opts['min_SNR'],
                                         r_values_min=opts['rval_thr'],
                                         use_cnn=opts['use_cnn'],
                                         thresh_cnn_min=opts['min_cnn_thr'])
        self.idx_components = idx_components
        self.idx_components_bad = idx_components_bad
        self.SNR_comp = SNR_comp
        self.r_values = r_values
        self.cnn_preds = cnn_preds

        return self


    def filter_components(self, imgs, **kwargs):
        """Filters components based on given thresholds without re-computing
        the quality metrics. If the quality metrics are not present then it
        calls self.evaluate components.
        Parameters:
        -----------
        imgs: np.array (possibly memory mapped, t,x,y[,z])
            Imaging data

        fr: float
            Imaging rate

        decay_time: float
            length of decay of typical transient (in seconds)

        min_SNR: float
            trace SNR threshold

        SNR_lowest: float
            minimum required trace SNR

        rval_thr: float
            space correlation threshold

        rval_lowest: float
            minimum required space correlation

        use_cnn: bool
            flag for using the CNN classifier

        min_cnn_thr: float
            CNN classifier threshold

        cnn_lowest: float
            minimum required CNN threshold

        gSig_range: list
            gSig scale values for CNN classifier

        Returns:
        --------
        self: CNMF object
            self.idx_components: np.array
                indeces of accepted components
            self.idx_components_bad: np.array
                indeces of rejected components
            self.SNR_comp: np.array
                SNR values for each temporal trace
            self.r_values: np.array
                space correlation values for each component
            self.cnn_preds: np.array
                CNN classifier values for each component
        """
        dims = imgs.shape[1:]
        self.params.set('quality', kwargs)

        opts = self.params.get_group('quality')
        self.idx_components, self.idx_components_bad, self.cnn_preds = \
        select_components_from_metrics(self.A, dims, self.params.get('init', 'gSig'), self.r_values,
                                       self.SNR_comp, predictions=self.cnn_preds,
                                       r_values_min=opts['rval_thr'],
                                       r_values_lowest=opts['rval_lowest'],
                                       min_SNR=opts['min_SNR'],
                                       min_SNR_reject=opts['SNR_lowest'],
                                       thresh_cnn_min=opts['min_cnn_thr'],
                                       thresh_cnn_lowest=opts['cnn_lowest'],
                                       use_cnn=opts['use_cnn'],
                                       gSig_range=opts['gSig_range'])

        return self

    def threshold_spatial_components(self, maxthr=0.25, dview=None, **kwargs):
        ''' threshold spatial components. See parameters of spatial.threshold_components

        @param medw:
        @param thr_method:
        @param maxthr:
        @param extract_cc:
        @param se:
        @param ss:
        @param dview:
        @return:
        '''

        if self.A_thr is None:

            A_thr = threshold_components(self.A, self.dims,  maxthr=maxthr, dview=dview, medw=None, thr_method='max', nrgthr=0.99,
                                         extract_cc=True, se=None, ss=None, **kwargs)

            self.A_thr = A_thr
        else:
            print('A_thr already computed. If you want to recompute set self.A_thr to None')



    def remove_small_large_neurons(self, min_size_neuro, max_size_neuro):
        ''' remove neurons that are too large or too smal

        @param min_size_neuro: min size in pixels
        @param max_size_neuro: max size inpixels
        @return:
        '''
        if self.A_thr is None:
            raise Exception('You need to compute thresolded components before calling remove_duplicates: use the threshold_components method')

        A_gt_thr_bin = self.A_thr > 0
        size_neurons_gt = A_gt_thr_bin.sum(0)
        neurons_to_keep = np.where((size_neurons_gt > min_size_neuro) & (size_neurons_gt < max_size_neuro))[0]
        self.select_components(idx_components=neurons_to_keep)


    def remove_duplicates(self, predictions=None, r_values=None, dist_thr=0.1, min_dist=10, thresh_subset=0.6, plot_duplicates=False):
        ''' remove neurons that heavily overlapand might be duplicates

        @param predictions:
        @param r_values:
        @param dist_thr:
        @param min_dist:
        @param thresh_subset:
        @param plot_duplicates:
        @return:
        '''
        if self.A_thr is None:
            raise Exception('You need to compute thresolded components before calling remove_duplicates: use the threshold_components method')

        A_gt_thr_bin = (self.A_thr > 0).reshape([self.dims[0], self.dims[1], -1], order='F').transpose([2, 0, 1]) * 1.

        duplicates_gt, indeces_keep_gt, indeces_remove_gt, D_gt, overlap_gt = detect_duplicates_and_subsets(
            A_gt_thr_bin,predictions=predictions, r_values=r_values,dist_thr=dist_thr, min_dist=min_dist,
            thresh_subset=thresh_subset)

        if len(duplicates_gt) > 0:
            if plot_duplicates:
                plt.figure()
                plt.subplot(1, 3, 1)
                plt.imshow(A_gt_thr_bin[np.array(duplicates_gt).flatten()].sum(0))
                plt.colorbar()
                plt.subplot(1, 3, 2)
                plt.imshow(A_gt_thr_bin[np.array(indeces_keep_gt)[:]].sum(0))
                plt.colorbar()
                plt.subplot(1, 3, 3)
                plt.imshow(A_gt_thr_bin[np.array(indeces_remove_gt)[:]].sum(0))
                plt.colorbar()
                plt.pause(1)
            components_to_keep = np.delete(np.arange(self.A.shape[-1]), indeces_remove_gt)
            self.select_components(idx_components=components_to_keep)

        print('Duplicates gt:' + str(len(duplicates_gt)))
        return duplicates_gt, indeces_keep_gt, indeces_remove_gt, D_gt, overlap_gt


def compare_components(estimate_gt, estimate_cmp,  Cn=None, thresh_cost=.8, min_dist=10, print_assignment=False, labels=['GT', 'CMP'], plot_results=False):
    if estimate_gt.A_thr is None:
        raise Exception(
            'You need to compute thresolded components for first argument before calling remove_duplicates: use the threshold_components method')
    if estimate_cmp.A_thr is None:
        raise Exception(
            'You need to compute thresolded components for second argument before calling remove_duplicates: use the threshold_components method')


    if plot_results:
        plt.figure(figsize=(20, 10))

    dims = estimate_gt.dims
    A_gt_thr_bin = (estimate_gt.A_thr>0).reshape([dims[0], dims[1], -1], order='F').transpose([2, 0, 1]) * 1.
    A_thr_bin = (estimate_cmp.A_thr>0).reshape([dims[0], dims[1], -1], order='F').transpose([2, 0, 1]) * 1.

    tp_gt, tp_comp, fn_gt, fp_comp, performance_cons_off = nf_match_neurons_in_binary_masks(
        A_gt_thr_bin, A_thr_bin, thresh_cost=thresh_cost, min_dist=min_dist, print_assignment=print_assignment,
        plot_results=plot_results, Cn=Cn, labels=labels)

    return tp_gt, tp_comp, fn_gt, fp_comp, performance_cons_off<|MERGE_RESOLUTION|>--- conflicted
+++ resolved
@@ -16,12 +16,8 @@
 from ...components_evaluation import (
         evaluate_components_CNN, estimate_components_quality_auto,
         select_components_from_metrics)
-<<<<<<< HEAD
 from ...base.rois import detect_duplicates_and_subsets, nf_match_neurons_in_binary_masks
-
-=======
 from .initialization import downscale
->>>>>>> 18fc5343
 
 class Estimates(object):
     def __init__(self, A=None, b=None, C=None, f=None, R=None, dims=None):
