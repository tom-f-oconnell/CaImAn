#!/usr/bin/env python
""" Online Constrained Nonnegative Matrix Factorization

The general file class which is used to analyze calcium imaging data in an
online fashion using the OnACID algorithm. The output of the algorithm
is storead in an Estimates class

More info:
------------
Giovannucci, A., Friedrich, J., Kaufman, M., Churchland, A., Chklovskii, D., 
Paninski, L., & Pnevmatikakis, E.A. (2017). OnACID: Online analysis of calcium
imaging data in real time. In Advances in Neural Information Processing Systems 
(pp. 2381-2391).
@url http://papers.nips.cc/paper/6832-onacid-online-analysis-of-calcium-imaging-data-in-real-time
"""

from builtins import map
from builtins import range
from builtins import str
from builtins import zip

import cv2
<<<<<<< HEAD
from multiprocessing import current_process
import logging
=======
from math import sqrt
>>>>>>> 701741bc
import numpy as np
from past.utils import old_div
from scipy.ndimage import percentile_filter
from scipy.ndimage.filters import gaussian_filter
from scipy.sparse import coo_matrix, csc_matrix, spdiags
from scipy.stats import norm
from sklearn.decomposition import NMF
from sklearn.preprocessing import normalize
from time import time
from typing import List, Tuple

import caiman
from .cnmf import CNMF
from .estimates import Estimates
from .initialization import imblur, initialize_components, hals, downscale
from .oasis import OASIS
from .params import CNMFParams
from .pre_processing import get_noise_fft
from .utilities import update_order, get_file_size, peak_local_max, decimation_matrix
from ... import mmapping
from ...components_evaluation import compute_event_exceptionality
from ...motion_correction import motion_correct_iteration_fast, tile_and_correct
from ...utils.utils import save_dict_to_hdf5, load_dict_from_hdf5, parmap
from ... import summary_images

try:
    cv2.setNumThreads(0)
except():
    pass

try:
    profile
except:
    def profile(a): return a


class OnACID(object):
    """  Source extraction of streaming data using online matrix factorization.
    The class can be initialized by passing a "params" object for setting up
    the relevant parameters and an "Estimates" object for setting an initial
    state of the algorithm (optional)

    Methods:
        initialize_online: 
            Initialize the online algorithm using a provided method, and prepare
            the online object

        _prepare_object: 
            Prepare the online object given a set of estimates

        fit_next:
            Fit the algorithm on the next data frame

        fit_online:
            Run the entire online pipeline on a given list of files
    """

    def __init__(self, params=None, estimates=None):
        if params is None:
            self.params = CNMFParams()
        else:
            self.params = params

        if estimates is None:
            self.estimates = Estimates()
        else:
            self.estimates = estimates

    @profile
    def _prepare_object(self, Yr, T, new_dims=None, idx_components=None):

        init_batch = self.params.get('online', 'init_batch')
        old_dims = self.params.get('data', 'dims')
        self.is1p = (self.params.get('init', 'method_init') == 'corr_pnr' and 
                    self.params.get('init', 'ring_size_factor') is not None)

        if idx_components is None:
            idx_components = range(self.estimates.A.shape[-1])

        self.estimates.A = self.estimates.A.astype(np.float32)
        self.estimates.C = self.estimates.C.astype(np.float32)
        self.estimates.f = self.estimates.f.astype(np.float32)
        self.estimates.b = self.estimates.b.astype(np.float32)
        self.estimates.YrA = self.estimates.YrA.astype(np.float32)
        self.estimates.select_components(idx_components=idx_components)
        self.N = self.estimates.A.shape[-1]
        self.M = self.params.get('init', 'nb') + self.N
        
        expected_comps = self.params.get('online', 'expected_comps')
        if expected_comps <= self.N + self.params.get('online', 'max_num_added'):
            expected_comps = self.N + self.params.get('online', 'max_num_added') + 200
            self.params.set('online', {'expected_comps': expected_comps})

        if Yr.shape[-1] != self.params.get('online', 'init_batch'):
            raise Exception(
                'The movie size used for initialization does not match with the minibatch size')

        if new_dims is not None:

            new_Yr = np.zeros([np.prod(new_dims), init_batch])
            for ffrr in range(init_batch):
                tmp = cv2.resize(Yr[:, ffrr].reshape(old_dims, order='F'), new_dims[::-1])
                print(tmp.shape)
                new_Yr[:, ffrr] = tmp.reshape([np.prod(new_dims)], order='F')
            Yr = new_Yr
            A_new = csc_matrix((np.prod(new_dims), self.estimates.A.shape[-1]), dtype=np.float32)
            for neur in range(self.N):
                a = self.estimates.A.tocsc()[:, neur].toarray()
                a = a.reshape(old_dims, order='F')
                a = cv2.resize(a, new_dims[::-1]).reshape([-1, 1], order='F')

                A_new[:, neur] = csc_matrix(a)

            self.estimates.A = A_new
            if self.estimates.b.size:
                self.estimates.b = self.estimates.b.reshape(old_dims, order='F')
                self.estimates.b = cv2.resize(
                    self.estimates.b, new_dims[::-1]).reshape([-1, 1], order='F')
            else:
                self.estimates.b.shape = (np.prod(new_dims), 0)
            if self.is1p:
                # self.estimates.b0 is calculated below
                # ToDo, but not easy: resize self.estimates.W
                raise NotImplementedError('change of dimensions not yet implemented for CNMF-E')

            self.estimates.dims = new_dims
        else:
            self.estimates.dims = old_dims

        self.estimates.normalize_components()
        self.estimates.A = self.estimates.A.todense()
        self.estimates.noisyC = np.zeros(
            (self.params.get('init', 'nb') + expected_comps, T), dtype=np.float32)
        self.estimates.C_on = np.zeros((expected_comps, T), dtype=np.float32)

        self.estimates.noisyC[self.params.get('init', 'nb'):self.M, :self.params.get('online', 'init_batch')] = self.estimates.C + self.estimates.YrA
        self.estimates.noisyC[:self.params.get('init', 'nb'), :self.params.get('online', 'init_batch')] = self.estimates.f
        if self.params.get('preprocess', 'p'):
            # if no parameter for calculating the spike size threshold is given, then use L1 penalty
            if self.params.get('temporal', 's_min') is None:
                use_L1 = True
            else:
                use_L1 = False

            self.estimates.OASISinstances = [OASIS(
                g=gam[0], lam=0 if not use_L1 else l,
                s_min=0 if use_L1 else (self.params.get('temporal', 's_min') if self.params.get('temporal', 's_min') > 0 else
                                         (-self.params.get('temporal', 's_min') * sn * np.sqrt(1 - np.sum(gam)))),
                b=b,
                g2=0 if self.params.get('preprocess', 'p') < 2 else gam[1])
                for gam, l, b, sn in zip(self.estimates.g, self.estimates.lam, self.estimates.bl, self.estimates.neurons_sn)]

            for i, o in enumerate(self.estimates.OASISinstances):
                o.fit(self.estimates.noisyC[i + self.params.get('init', 'nb'), :init_batch])
                self.estimates.C_on[i, :init_batch] = o.c
        else:
            self.estimates.C_on[:self.N, :init_batch] = self.estimates.C
        
        if self.is1p:
            ssub_B = self.params.get('init', 'ssub_B')
            X = Yr[:, :init_batch] - np.asarray(self.estimates.A.dot(self.estimates.C))
            self.estimates.b0 = X.mean(1)
            X -= self.estimates.b0[:, None]
            if ssub_B > 1:
                self.estimates.downscale_matrix = decimation_matrix(self.estimates.dims, ssub_B)
                X = self.estimates.downscale_matrix.dot(X)
            self.estimates.XXt = X.dot(X.T)

        self.estimates.Ab, self.ind_A, self.estimates.CY, self.estimates.CC = init_shapes_and_sufficient_stats(
            Yr[:, :init_batch].reshape(self.estimates.dims + (-1,), order='F'),
            self.estimates.A, self.estimates.C_on[:self.N, :init_batch],
            self.estimates.b, self.estimates.noisyC[:self.params.get('init', 'nb'), :init_batch],
            W=self.estimates.W if self.is1p else None, b0=self.estimates.b0 if self.is1p else None,
            ssub_B=self.params.get('init', 'ssub_B'))

        self.estimates.CY = self.estimates.CY * 1. / self.params.get('online', 'init_batch')
        self.estimates.CC = 1 * self.estimates.CC / self.params.get('online', 'init_batch')

        print('Expecting ' + str(expected_comps) + ' components')
        self.estimates.CY.resize([expected_comps + self.params.get('init', 'nb'), self.estimates.CY.shape[-1]])
        if self.params.get('online', 'use_dense'):
            self.estimates.Ab_dense = np.zeros((self.estimates.CY.shape[-1], expected_comps + self.params.get('init', 'nb')),
                                     dtype=np.float32)
            self.estimates.Ab_dense[:, :self.estimates.Ab.shape[1]] = self.estimates.Ab.toarray()
        self.estimates.C_on = np.vstack(
            [self.estimates.noisyC[:self.params.get('init', 'nb'), :], self.estimates.C_on.astype(np.float32)])

        if not self.is1p:
            self.params.set('init', {'gSiz': np.add(np.multiply(np.ceil(
                self.params.get('init', 'gSig')).astype(np.int), 2), 1)})

        self.estimates.Yr_buf = RingBuffer(Yr[:, self.params.get('online', 'init_batch') - self.params.get('online', 'minibatch_shape'):
                                    self.params.get('online', 'init_batch')].T.copy(), self.params.get('online', 'minibatch_shape'))
        self.estimates.Yres_buf = RingBuffer(self.estimates.Yr_buf - self.estimates.Ab.dot(
            self.estimates.C_on[:self.M, self.params.get('online', 'init_batch') - self.params.get('online', 'minibatch_shape'):
            self.params.get('online', 'init_batch')]).T, self.params.get('online', 'minibatch_shape'))

        if self.is1p:
            estim = self.estimates
            d1, d2 = estim.dims    
            estim.Yres_buf -= estim.b0
            if ssub_B == 1:
                estim.Atb = estim.Ab.T.dot(estim.W.dot(estim.b0) - estim.b0)
                estim.AtW = estim.Ab.T.dot(estim.W)
                estim.AtWA = estim.AtW.dot(estim.Ab).toarray()
                estim.Yres_buf -= estim.W.dot(estim.Yres_buf.T).T
            else:
                A_ds = estim.downscale_matrix.dot(estim.Ab)
                estim.Atb = estim.Ab.T.dot(np.repeat(np.repeat(estim.W.dot(
                    estim.downscale_matrix.dot(estim.b0).reshape((-1, 1), order='F'))
                    .reshape(((d1 - 1) // ssub_B + 1, (d2 - 1) // ssub_B + 1), order='F'),
                    ssub_B, 0), ssub_B, 1)[:d1, :d2].ravel(order='F') - estim.b0)
                estim.AtW = A_ds.T.dot(estim.W)
                estim.AtWA = estim.AtW.dot(A_ds).toarray()
                estim.Yres_buf -= np.repeat(np.repeat(estim.W.dot(
                    estim.downscale_matrix.dot(estim.Yres_buf.T))
                    .reshape(((d1 - 1) // ssub_B + 1, (d2 - 1) // ssub_B + 1, -1), order='F'),
                    ssub_B, 0), ssub_B, 1)[:d1, :d2].reshape(
                -1, self.params.get('online', 'minibatch_shape'), order='F').T

        self.estimates.sn = np.array(np.std(self.estimates.Yres_buf,axis=0))
        self.estimates.vr = np.array(np.var(self.estimates.Yres_buf,axis=0))
        self.estimates.mn = self.estimates.Yres_buf.mean(0)
        self.estimates.mean_buff = self.estimates.Yres_buf.mean(0)
        self.estimates.ind_new = []
        self.estimates.rho_buf = imblur(np.maximum(self.estimates.Yres_buf.T, 0).reshape(
            self.estimates.dims + (-1,), order='F'), sig=self.params.get('init', 'gSig'),
            siz=self.params.get('init', 'gSiz'), nDimBlur=len(self.estimates.dims))**2
        self.estimates.rho_buf = np.reshape(
            self.estimates.rho_buf, (np.prod(self.estimates.dims), -1)).T
           # self.estimates.rho_buf, (np.prod(self.params.get('data', 'dims')), -1)).T
        self.estimates.rho_buf = np.ascontiguousarray(self.estimates.rho_buf)
        self.estimates.rho_buf = RingBuffer(self.estimates.rho_buf, self.params.get('online', 'minibatch_shape'))
        self.estimates.AtA = (self.estimates.Ab.T.dot(self.estimates.Ab)).toarray()
        self.estimates.AtY_buf = self.estimates.Ab.T.dot(self.estimates.Yr_buf.T)
        self.estimates.sv = np.sum(self.estimates.rho_buf.get_last_frames(
            min(self.params.get('online', 'init_batch'), self.params.get('online', 'minibatch_shape')) - 1), 0)
        self.estimates.groups = list(map(list, update_order(self.estimates.Ab)[0]))
        self.update_counter = 2**np.linspace(0, 1, self.N, dtype=np.float32)
        self.time_neuron_added:List = []
        for nneeuu in range(self.N):
            self.time_neuron_added.append((nneeuu, self.params.get('online', 'init_batch')))
        if self.params.get('online', 'dist_shape_update'):
            self.time_spend = 0
            self.comp_upd:List = []
        # setup per patch classifier

        if self.params.get('online', 'path_to_model') is None or self.params.get('online', 'sniper_mode') is False:
            loaded_model = None
            self.params.set('online', {'sniper_mode': False})
        else:
            import keras
            from keras.models import model_from_json
            path = self.params.get('online', 'path_to_model').split(".")[:-1]
            json_path = ".".join(path + ["json"])
            model_path = ".".join(path + ["h5"])

            json_file = open(json_path, 'r')
            loaded_model_json = json_file.read()
            json_file.close()
            loaded_model = model_from_json(loaded_model_json)
            loaded_model.load_weights(model_path)
            opt = keras.optimizers.rmsprop(lr=0.0001, decay=1e-6)
            loaded_model.compile(loss=keras.losses.categorical_crossentropy,
                                 optimizer=opt, metrics=['accuracy'])

        self.loaded_model = loaded_model

        if self.is1p:
            from skimage.morphology import disk
            radius = int(round(self.params.get('init', 'ring_size_factor') *
                self.params.get('init', 'gSiz')[0] / float(ssub_B)))
            ring = disk(radius + 1)
            ring[1:-1, 1:-1] -= disk(radius)
            self._ringidx = [i - radius - 1 for i in np.nonzero(ring)]
            self._dims_B = ((self.estimates.dims[0] - 1) // ssub_B + 1,
                            (self.estimates.dims[1] - 1) // ssub_B + 1)

            def get_indices_of_pixels_on_ring(self, pixel):
                pixel = np.unravel_index(pixel, self._dims_B, order='F')
                x = pixel[0] + self._ringidx[0]
                y = pixel[1] + self._ringidx[1]
                inside = (x >= 0) * (x < self._dims_B[0]) * (y >= 0) * (y < self._dims_B[1])
                return np.ravel_multi_index((x[inside], y[inside]), self._dims_B, order='F')
            self.get_indices_of_pixels_on_ring = get_indices_of_pixels_on_ring.__get__(self)

            # generate list of indices of XX' that get accessed
            l = np.prod(self._dims_B)
            tmp = np.zeros((l, l), dtype=bool)
            for p in range(l):
                index = self.get_indices_of_pixels_on_ring(p)
                tmp[index[:, None], index] = True
                tmp[index, p] = True
            self.estimates.XXt_ind = list([np.where(t)[0] for t in tmp])

            Yres = Yr[:, :init_batch] - self.estimates.Ab.dot(
                self.estimates.C_on[:self.M, :init_batch])
            Yres -= self.estimates.b0[:, None]
            if ssub_B == 1:
                Yres -= self.estimates.W.dot(Yres)
            else:
                Yres -= np.repeat(np.repeat(self.estimates.W.dot(
                    estim.downscale_matrix.dot(Yres))
                    .reshape(((d1 - 1) // ssub_B + 1, (d2 - 1) // ssub_B + 1, -1), order='F'),
                    ssub_B, 0), ssub_B, 1)[:d1, :d2].reshape(-1, init_batch, order='F')                
            Yres = Yres.reshape((d1, d2, -1), order='F')

        if self.params.get('online', 'use_corr_img'):
            (self.estimates.first_moment, self.estimates.second_moment,
                self.estimates.crosscorr, self.estimates.col_ind, self.estimates.row_ind,
                self.estimates.num_neigbors, self.estimates.corrM, self.estimates.corr_img) = \
            summary_images.prepare_local_correlations(Yres, swap_dim=True, eight_neighbours=False)
            # self.estimates.max_img = Yres.max(-1)

        return self

    @profile
    def fit_next(self, t, frame_in, num_iters_hals=3):
        """
        This method fits the next frame using the CaImAn online algorithm and
        updates the object.

        Args
            t : int
                time measured in number of frames

            frame_in : array
                flattened array of shape (x * y [ * z],) containing the t-th image.

            num_iters_hals: int, optional
                maximal number of iterations for HALS (NNLS via blockCD)
        """

        t_start = time()

        # locally scoped variables for brevity of code and faster look up
        nb_ = self.params.get('init', 'nb')
        Ab_ = self.estimates.Ab
        mbs = self.params.get('online', 'minibatch_shape')
        ssub_B = self.params.get('init', 'ssub_B')
        d1, d2 = self.estimates.dims
        expected_comps = self.params.get('online', 'expected_comps')
        frame = frame_in.astype(np.float32)
#        print(np.max(1/scipy.sparse.linalg.norm(self.estimates.Ab,axis = 0)))
        self.estimates.Yr_buf.append(frame)
        if len(self.estimates.ind_new) > 0:
            self.estimates.mean_buff = self.estimates.Yres_buf.mean(0)

        if (not self.params.get('online', 'simultaneously')) or self.params.get('preprocess', 'p') == 0:
            # get noisy fluor value via NNLS (project data on shapes & demix)
            C_in = self.estimates.noisyC[:self.M, t - 1].copy()
            if self.is1p:
                self.estimates.C_on[:self.M, t], self.estimates.noisyC[:self.M, t] = demix1p(
                    frame, self.estimates.Ab, C_in, self.estimates.AtA, Atb=self.estimates.Atb,
                    AtW=self.estimates.AtW, AtWA=self.estimates.AtWA, iters=num_iters_hals,
                    groups=self.estimates.groups, ssub_B=ssub_B, 
                    downscale_matrix=self.estimates.downscale_matrix if ssub_B > 1 else None)
            else:
                self.estimates.C_on[:self.M, t], self.estimates.noisyC[:self.M, t] = HALS4activity(
                    frame, self.estimates.Ab, C_in, self.estimates.AtA, iters=num_iters_hals, groups=self.estimates.groups)
            if self.params.get('preprocess', 'p'):
                # denoise & deconvolve
                for i, o in enumerate(self.estimates.OASISinstances):
                    o.fit_next(self.estimates.noisyC[nb_ + i, t])
                    self.estimates.C_on[nb_ + i, t - o.get_l_of_last_pool() +
                              1: t + 1] = o.get_c_of_last_pool()

        else:
            if self.is1p:
                raise NotImplementedError(
                    'simultaneous demixing and deconvolution not implemented yet for CNMF-E')
            # update buffer, initialize C with previous value
            self.estimates.C_on[:, t] = self.estimates.C_on[:, t - 1]
            self.estimates.noisyC[:, t] = self.estimates.C_on[:, t - 1]
            self.estimates.AtY_buf = np.concatenate((self.estimates.AtY_buf[:, 1:], self.estimates.Ab.T.dot(frame)[:, None]), 1) \
                if self.params.get('online', 'n_refit') else self.estimates.Ab.T.dot(frame)[:, None]
            # demix, denoise & deconvolve
            (self.estimates.C_on[:self.M, t + 1 - mbs:t + 1], self.estimates.noisyC[:self.M, t + 1 - mbs:t + 1],
                self.estimates.OASISinstances) = demix_and_deconvolve(
                self.estimates.C_on[:self.M, t + 1 - mbs:t + 1],
                self.estimates.noisyC[:self.M, t + 1 - mbs:t + 1],
                self.estimates.AtY_buf, self.estimates.AtA, self.estimates.OASISinstances, iters=num_iters_hals,
                n_refit=self.params.get('online', 'n_refit'))
            for i, o in enumerate(self.estimates.OASISinstances):
                self.estimates.C_on[nb_ + i, t - o.get_l_of_last_pool() + 1: t +
                          1] = o.get_c_of_last_pool()

        #self.estimates.mean_buff = self.estimates.Yres_buf.mean(0)
        res_frame = frame - self.estimates.Ab.dot(self.estimates.C_on[:self.M, t])
        if self.is1p:
            self.estimates.b0 = self.estimates.b0 * (t-1)/t + res_frame/t
            res_frame -= self.estimates.b0
            x = res_frame if ssub_B == 1 else self.estimates.downscale_matrix.dot(res_frame)
            res_frame -= (self.estimates.W.dot(x) if ssub_B == 1 else
                          np.repeat(np.repeat(self.estimates.W.dot(x).reshape(
                              ((d1 - 1) // ssub_B + 1, (d2 - 1) // ssub_B + 1), order='F'),
                              ssub_B, 0), ssub_B, 1)[:d1, :d2].ravel(order='F'))
        mn_ = self.estimates.mn.copy()
        self.estimates.mn = (t-1)/t*self.estimates.mn + res_frame/t
        self.estimates.vr = (t-1)/t*self.estimates.vr + (res_frame - mn_)*(res_frame - self.estimates.mn)/t
        self.estimates.sn = np.sqrt(self.estimates.vr)
        
        t_new = time()
        if self.params.get('online', 'update_num_comps'):

            if self.params.get('online', 'use_corr_img'):
                corr_img_mode = 'simple'  #'exponential'  # 'cumulative'
                self.estimates.corr_img = summary_images.update_local_correlations(
                    t + 1 if corr_img_mode == 'cumulative' else mbs, 
                    res_frame.reshape((1,) + self.estimates.dims, order='F'),
                    self.estimates.first_moment, self.estimates.second_moment,
                    self.estimates.crosscorr, self.estimates.col_ind, self.estimates.row_ind,
                    self.estimates.num_neigbors, self.estimates.corrM,
                    del_frames=[self.estimates.Yres_buf[self.estimates.Yres_buf.cur]]
                    if corr_img_mode == 'simple' else None)
            self.estimates.mean_buff += (res_frame-self.estimates.Yres_buf[self.estimates.Yres_buf.cur])/self.params.get('online', 'minibatch_shape')
            self.estimates.Yres_buf.append(res_frame)

            res_frame = np.reshape(res_frame, self.estimates.dims, order='F')

            # if self.params.get('online', 'use_corr_img'):
            #     self.estimates.max_img = np.max([self.estimates.max_img, res_frame], 0)

            rho = imblur(np.maximum(res_frame,0), sig=self.params.get('init', 'gSig'),
                         siz=self.params.get('init', 'gSiz'), nDimBlur=len(self.params.get('data', 'dims')))**2

            rho = np.reshape(rho, np.prod(self.params.get('data', 'dims')))
            self.estimates.rho_buf.append(rho)

            # old_max_img = self.estimates.max_img.copy()

            use_corr = self.params.get('online', 'use_corr_img')
            (self.estimates.Ab, Cf_temp, self.estimates.Yres_buf, self.estimates.rho_buf,
                self.estimates.CC, self.estimates.CY, self.ind_A, self.estimates.sv,
                self.estimates.groups, self.estimates.ind_new, self.ind_new_all,
                self.estimates.sv, self.cnn_pos) = update_num_components(
                t, self.estimates.sv, self.estimates.Ab, self.estimates.C_on[:self.M, (t - mbs + 1):(t + 1)],
                self.estimates.Yres_buf, self.estimates.Yr_buf, self.estimates.rho_buf,
                self.params.get('data', 'dims'), self.params.get('init', 'gSig'),
                self.params.get('init', 'gSiz'), self.ind_A, self.estimates.CY, self.estimates.CC,
                rval_thr=self.params.get('online', 'rval_thr'),
                thresh_fitness_delta=self.params.get('online', 'thresh_fitness_delta'),
                thresh_fitness_raw=self.params.get('online', 'thresh_fitness_raw'),
                thresh_overlap=self.params.get('online', 'thresh_overlap'), groups=self.estimates.groups,
                batch_update_suff_stat=self.params.get('online', 'batch_update_suff_stat'),
                gnb=self.params.get('init', 'nb'), sn=self.estimates.sn, 
                g=(np.mean(self.estimates.g) if self.params.get('preprocess', 'p') == 1 else 
                    np.mean(self.estimates.g, 0)), s_min=self.params.get('temporal', 's_min'),
                Ab_dense=self.estimates.Ab_dense if self.params.get('online', 'use_dense') else None,
                oases=self.estimates.OASISinstances if self.params.get('preprocess', 'p') else None,
                N_samples_exceptionality=self.params.get('online', 'N_samples_exceptionality'),
                max_num_added=self.params.get('online', 'max_num_added'),
                min_num_trial=self.params.get('online', 'min_num_trial'),
                loaded_model = self.loaded_model, test_both=self.params.get('online', 'test_both'),
                thresh_CNN_noisy = self.params.get('online', 'thresh_CNN_noisy'),
                sniper_mode=self.params.get('online', 'sniper_mode'),
                use_peak_max=self.params.get('online', 'use_peak_max'),
                mean_buff=self.estimates.mean_buff,
                ssub_B=ssub_B, W=self.estimates.W if self.is1p else None,
                b0=self.estimates.b0 if self.is1p else None,
                corr_img=self.estimates.corr_img if use_corr else None,
                first_moment=self.estimates.first_moment if use_corr else None,
                second_moment=self.estimates.second_moment if use_corr else None,
                crosscorr=self.estimates.crosscorr if use_corr else None,
                col_ind=self.estimates.col_ind if use_corr else None,
                row_ind=self.estimates.row_ind if use_corr else None,
                corr_img_mode=corr_img_mode if use_corr else None,
                downscale_matrix=self.estimates.downscale_matrix if
                (self.is1p and ssub_B > 1) else None)  #,
                # max_img=self.estimates.max_img if use_corr else None)

            num_added = len(self.ind_A) - self.N

            if num_added > 0:
                # import matplotlib.pyplot as plt
                # plt.figure(figsize=(15, 10))
                # plt.subplot(231)
                # plt.imshow(self.estimates.corr_img)
                # foo = summary_images.update_local_correlations(
                # np.inf, np.zeros((0,) + self.estimates.dims, order='F'),
                # self.estimates.first_moment, self.estimates.second_moment,
                # self.estimates.crosscorr, self.estimates.col_ind, self.estimates.row_ind,
                # self.estimates.num_neigbors, self.estimates.corrM)
                # plt.subplot(232)
                # plt.imshow(foo)
                # plt.subplot(233)
                # plt.imshow(self.estimates.Ab_dense[:,self.M].reshape(self.estimates.dims, order='F'))
                # plt.subplot(234)
                # plt.imshow(old_max_img)
                # plt.subplot(235)
                # plt.imshow(self.estimates.max_img)
                # plt.show()
                
                self.N += num_added
                self.M += num_added
                if self.N + self.params.get('online', 'max_num_added') > expected_comps:
                    expected_comps += 200
                    self.params.set('online', {'expected_comps': expected_comps})
                    self.estimates.CY.resize(
                        [expected_comps + nb_, self.estimates.CY.shape[-1]])
                    # refcheck can trigger "ValueError: cannot resize an array references or is referenced
                    #                       by another array in this way.  Use the resize function"
                    # np.resize didn't work, but refcheck=False seems fine
                    self.estimates.C_on.resize(
                        [expected_comps + nb_, self.estimates.C_on.shape[-1]], refcheck=False)
                    self.estimates.noisyC.resize(
                        [expected_comps + nb_, self.estimates.C_on.shape[-1]])
                    if self.params.get('online', 'use_dense'):  # resize won't work due to contingency issue
                        # self.estimates.Ab_dense.resize([self.estimates.CY.shape[-1], expected_comps+nb_])
                        self.estimates.Ab_dense = np.zeros((self.estimates.CY.shape[-1], expected_comps + nb_),
                                                 dtype=np.float32)
                        self.estimates.Ab_dense[:, :Ab_.shape[1]] = Ab_.toarray()
                    logging.info('Increasing number of expected components to:' +
                          str(expected_comps))
                self.update_counter.resize(self.N)

                self.estimates.noisyC[self.M - num_added:self.M, t - mbs +
                            1:t + 1] = Cf_temp[self.M - num_added:self.M]

                for _ct in range(self.M - num_added, self.M):
                    self.time_neuron_added.append((_ct - nb_, t))
                    if self.params.get('preprocess', 'p'):
                        # N.B. OASISinstances are already updated within update_num_components
                        self.estimates.C_on[_ct, t - mbs + 1: t +
                                  1] = self.estimates.OASISinstances[_ct - nb_].get_c(mbs)
                    else:
                        self.estimates.C_on[_ct, t - mbs + 1: t + 1] = np.maximum(
                            0, self.estimates.noisyC[_ct, t - mbs + 1: t + 1])
                    if self.params.get('online', 'simultaneously') and self.params.get('online', 'n_refit'):
                        self.estimates.AtY_buf = np.concatenate((
                            self.estimates.AtY_buf, [Ab_.data[Ab_.indptr[_ct]:Ab_.indptr[_ct + 1]].dot(
                                self.estimates.Yr_buf.T[Ab_.indices[Ab_.indptr[_ct]:Ab_.indptr[_ct + 1]]])]))
                    # N.B. Ab_dense is already updated within update_num_components as side effect

                # self.estimates.AtA = (Ab_.T.dot(Ab_)).toarray()
                # faster incremental update of AtA instead of above line:
                AtA = self.estimates.AtA
                self.estimates.AtA = np.zeros((self.M, self.M), dtype=np.float32)
                self.estimates.AtA[:-num_added, :-num_added] = AtA
                if self.params.get('online', 'use_dense'):
                    self.estimates.AtA[:, -num_added:] = self.estimates.Ab.T.dot(
                        self.estimates.Ab_dense[:, self.M - num_added:self.M])
                else:
                    self.estimates.AtA[:, -num_added:] = self.estimates.Ab.T.dot(
                        self.estimates.Ab[:, -num_added:]).toarray()
                self.estimates.AtA[-num_added:] = self.estimates.AtA[:, -num_added:].T
                
                if self.is1p:
                    # # update XXt and W: TODO only update necessary pixels not all!
                    # x = (y - self.Ab.dot(ccf).T - self.b0).T if ssub_B == 1
                    #         else (downscale((y.T - self.Ab.dot(ccf) - self.b0[:, None])
                    #                .reshape(self.dims2 + (-1,), order='F'), (ssub_B, ssub_B, 1))
                    #      .reshape((-1, len(y)), order='F'))

                    # for p in range(self.W.shape[0]):
                    #     index = self.get_indices_of_pixels_on_ring(p)
                    #     self.W.data[self.W.indptr[p]:self.W.indptr[p + 1]] = \
                    #         np.linalg.inv(self.XXt[index[:, None], index]).dot(self.XXt[index, p])

                    if ssub_B == 1:
                        self.estimates.Atb = Ab_.T.dot(self.estimates.W.dot(
                            self.estimates.b0) - self.estimates.b0)
                        self.estimates.AtW = Ab_.T.dot(self.estimates.W)
                        self.estimates.AtWA = self.estimates.AtW.dot(Ab_).toarray()
                    else:
                        d1, d2 = self.estimates.dims
                        A_ds = self.estimates.downscale_matrix.dot(self.estimates.Ab)
                        self.estimates.Atb = Ab_.T.dot(np.repeat(np.repeat(self.estimates.W.dot(
                            self.estimates.downscale_matrix.dot(self.estimates.b0).reshape((-1, 1), order='F'))
                            .reshape(((d1 - 1) // ssub_B + 1, (d2 - 1) // ssub_B + 1), order='F'),
                            ssub_B, 0), ssub_B, 1)[:d1, :d2].ravel(order='F') - self.estimates.b0)
                        self.estimates.AtW = A_ds.T.dot(self.estimates.W)
                        self.estimates.AtWA = self.estimates.AtW.dot(A_ds).toarray()

                # set the update counter to 0 for components that are overlaping the newly added
                idx_overlap = self.estimates.AtA[nb_:-num_added, -num_added:].nonzero()[0]
                self.update_counter[idx_overlap] = 0
        self.t_detect.append(time() - t_new)
        if self.params.get('online', 'batch_update_suff_stat'):
        # faster update using minibatch of frames
            min_batch = min(self.params.get('online', 'update_freq'), mbs)
            if ((t + 1 - self.params.get('online', 'init_batch')) % min_batch == 0):

                ccf = self.estimates.C_on[:self.M, t - min_batch + 1:t + 1]
                y = self.estimates.Yr_buf.get_last_frames(min_batch)
                if self.is1p:  # subtract background
                    if ssub_B == 1:
                        x = (y - self.estimates.Ab.dot(ccf).T - self.estimates.b0).T
                        y -= self.estimates.W.dot(x).T
                    else:
                        x = self.estimates.downscale_matrix.dot(
                            y.T - self.estimates.Ab.dot(ccf) - self.estimates.b0[:, None])
                        y -= np.repeat(np.repeat(
                            self.estimates.W.dot(x).T.reshape((-1, (d1 - 1) // ssub_B + 1,
                                (d2 - 1) // ssub_B + 1), order='F'),
                            ssub_B, 1), ssub_B, 2)[:, :d1, :d2].reshape((len(y), -1), order='F')
                    y -= self.estimates.b0
                    # self.estimates.XXt += x.dot(x.T)
                    # exploit that we only access some elements of XXt, hence update only these
                    XXt = self.estimates.XXt  # alias for faster repeated look up in large loop
                    for i, idx in enumerate(self.estimates.XXt_ind):
                        XXt[i, idx] += x[i].dot(x[idx].T)

                # much faster: exploit that we only access CY[m, ind_pixels], hence update only these
                n0 = min_batch
                t0 = 0 * self.params.get('online', 'init_batch')
                w1 = (t - n0 + t0) * 1. / (t + t0)  # (1 - 1./t)#mbs*1. / t
                w2 = 1. / (t + t0)  # 1.*mbs /t
                for m in range(self.N):
                    self.estimates.CY[m + nb_, self.ind_A[m]] *= w1
                    self.estimates.CY[m + nb_, self.ind_A[m]] += w2 * \
                        ccf[m + nb_].dot(y[:, self.ind_A[m]])

                self.estimates.CY[:nb_] = self.estimates.CY[:nb_] * w1 + \
                    w2 * ccf[:nb_].dot(y)   # background
                self.estimates.CC = self.estimates.CC * w1 + w2 * ccf.dot(ccf.T)

        else:

            ccf = self.estimates.C_on[:self.M, t - self.params.get('online', 'minibatch_suff_stat'):t -
                                      self.params.get('online', 'minibatch_suff_stat') + 1]
            y = self.estimates.Yr_buf.get_last_frames(self.params.get('online', 'minibatch_suff_stat') + 1)[:1]
            if self.is1p:  # subtract background
                if ssub_B == 1:
                    x = (y - self.estimates.Ab.dot(ccf).T - self.estimates.b0).T
                    y -= self.estimates.W.dot(x).T
                    y -= self.estimates.b0
                else:
                    x = self.estimates.downscale_matrix.dot(
                        y.T - self.estimates.Ab.dot(ccf) - self.estimates.b0[:, None])
                    y -= (np.repeat(np.repeat(self.estimates.W.dot(x).T
                        .reshape((-1, (d1 - 1) // ssub_B + 1, (d2 - 1) // ssub_B + 1), order='F'),
                        ssub_B, 1), ssub_B, 2)[:, :d1, :d2]
                        .reshape((len(y), -1), order='F') + self.estimates.b0)
                # self.estimates.XXt += x.dot(x.T)
                # exploit that we only access some elements of XXt, hence update only these
                XXt = self.estimates.XXt  # alias for faster repeated look up in large loop
                for i, idx in enumerate(self.estimates.XXt_ind):
                    XXt[i, idx] += x[i] * x[idx]
            # much faster: exploit that we only access CY[m, ind_pixels], hence update only these
            for m in range(self.N):
                self.estimates.CY[m + nb_, self.ind_A[m]] *= (1 - 1. / t)
                self.estimates.CY[m + nb_, self.ind_A[m]] += ccf[m +
                                                       nb_].dot(y[:, self.ind_A[m]]) / t
            self.estimates.CY[:nb_] = self.estimates.CY[:nb_] * (1 - 1. / t) + ccf[:nb_].dot(y / t)
            self.estimates.CC = self.estimates.CC * (1 - 1. / t) + ccf.dot(ccf.T / t)

        # update shapes
        t_sh = time()
        if not self.params.get('online', 'dist_shape_update'):  # bulk shape update
            if ((t + 1 - self.params.get('online', 'init_batch')) %
                    self.params.get('online', 'update_freq') == 0):
                logging.info('Updating Shapes')

                if self.N > self.params.get('online', 'max_comp_update_shape'):
                    indicator_components = np.where(self.update_counter <=
                                                    self.params.get('online', 'num_times_comp_updated'))[0]
                    # np.random.choice(self.N,10,False)
                    self.update_counter[indicator_components] += 1
                else:
                    indicator_components = None

                if self.params.get('online', 'use_dense'):
                    # update dense Ab and sparse Ab simultaneously;
                    # this is faster than calling update_shapes with sparse Ab only
                    Ab_, self.ind_A, self.estimates.Ab_dense[:, :self.M] = update_shapes(
                        self.estimates.CY, self.estimates.CC, self.estimates.Ab, self.ind_A,
                        indicator_components=indicator_components,
                        Ab_dense=self.estimates.Ab_dense[:, :self.M],
                        sn=self.estimates.sn, q=0.5, iters=self.params.get('online', 'iters_shape'))
                else:
                    Ab_, self.ind_A, _ = update_shapes(
                        self.estimates.CY, self.estimates.CC, Ab_, self.ind_A,
                        indicator_components=indicator_components, sn=self.estimates.sn,
                        q=0.5, iters=self.params.get('online', 'iters_shape'))

                self.estimates.AtA = (Ab_.T.dot(Ab_)).toarray()
                if self.is1p and ((t + 1 - self.params.get('online', 'init_batch')) %
                    (self.params.get('online', 'W_update_factor') * self.params.get('online', 'update_freq')) == 0):
                    XXt = self.estimates.XXt  # alias for considerably faster look up in large loop
                    W = self.estimates.W
                    # for p in range(W.shape[0]):
                    #     # index = self.get_indices_of_pixels_on_ring(p)
                    #     index = W.indices[W.indptr[p]:W.indptr[p + 1]]
                    #     # for _ in range(3):  # update W via coordinate decent
                    #     #     for k, i in enumerate(index):
                    #     #         self.W.data[self.W.indptr[p] + k] += ((self.XXt[p, i] -
                    #     #                                      self.W.data[self.W.indptr[p]:self.W.indptr[p+1]].dot(self.XXt[index, i])) /
                    #     #                                     self.XXt[i, i])
                    #     # update W using normal equations
                    #     tmp = XXt[index[:, None], index]
                    #     tmp[np.diag_indices(len(tmp))] += np.trace(tmp) * 1e-5
                    #     W.data[W.indptr[p]:W.indptr[p + 1]] = np.linalg.inv(tmp).dot(XXt[index, p])

                    def process_pixel(p):
                        index = W.indices[W.indptr[p]:W.indptr[p + 1]]
                        tmp = XXt[index[:, None], index]
                        tmp[np.diag_indices(len(tmp))] += np.trace(tmp) * 1e-5
                        # not sure why next line won't work
                        # W.data[W.indptr[p]:W.indptr[p + 1]] = np.linalg.inv(tmp).dot(XXt[index, p])
#                        return np.linalg.inv(tmp).dot(XXt[index, p])
                        return np.linalg.solve(tmp, XXt[index, p])

                    if False:  # current_process().name == 'MainProcess':
                        W.data = np.concatenate(parmap(process_pixel, range(W.shape[0])))
                    else:
                        W.data = np.concatenate(list(map(process_pixel, range(W.shape[0]))))
                    
                    if ssub_B == 1:
                        self.estimates.Atb = Ab_.T.dot(W.dot(self.estimates.b0) - self.estimates.b0)
                        self.estimates.AtW = Ab_.T.dot(W)
                        self.estimates.AtWA = self.estimates.AtW.dot(Ab_).toarray()
                    else:
                        d1, d2 = self.estimates.dims
                        A_ds = self.estimates.downscale_matrix.dot(self.estimates.Ab)
                        self.estimates.Atb = Ab_.T.dot(np.repeat(np.repeat(W.dot(
                            self.estimates.downscale_matrix.dot(self.estimates.b0).reshape((-1, 1), order='F'))
                            .reshape(((d1 - 1) // ssub_B + 1, (d2 - 1) // ssub_B + 1), order='F'),
                            ssub_B, 0), ssub_B, 1)[:d1, :d2].ravel(order='F') - self.estimates.b0)
                        self.estimates.AtW = A_ds.T.dot(W)
                        self.estimates.AtWA = self.estimates.AtW.dot(A_ds).toarray()

                ind_zero = list(np.where(self.estimates.AtA.diagonal() < 1e-10)[0])
                if len(ind_zero) > 0:
                    ind_zero.sort()
                    ind_zero = ind_zero[::-1]
                    ind_keep = list(set(range(Ab_.shape[-1])) - set(ind_zero))
                    ind_keep.sort()

                    if self.params.get('online', 'use_dense'):
                        self.estimates.Ab_dense = np.delete(
                            self.estimates.Ab_dense, ind_zero, axis=1)
                    self.estimates.AtA = np.delete(self.estimates.AtA, ind_zero, axis=0)
                    self.estimates.AtA = np.delete(self.estimates.AtA, ind_zero, axis=1)
                    self.estimates.CY = np.delete(self.estimates.CY, ind_zero, axis=0)
                    self.estimates.CC = np.delete(self.estimates.CC, ind_zero, axis=0)
                    self.estimates.CC = np.delete(self.estimates.CC, ind_zero, axis=1)
                    self.M -= len(ind_zero)
                    self.N -= len(ind_zero)
                    self.estimates.noisyC = np.delete(self.estimates.noisyC, ind_zero, axis=0)
                    for ii in ind_zero:
                        del self.estimates.OASISinstances[ii - self.params.get('init', 'nb')]
                        #del self.ind_A[ii-self.params.init['nb']]

                    self.estimates.C_on = np.delete(self.estimates.C_on, ind_zero, axis=0)
                    self.estimates.AtY_buf = np.delete(self.estimates.AtY_buf, ind_zero, axis=0)
                    #Ab_ = Ab_[:,ind_keep]
                    Ab_ = csc_matrix(Ab_[:, ind_keep])
                    #Ab_ = csc_matrix(self.estimates.Ab_dense[:,:self.M])
                    self.Ab_dense_copy = self.estimates.Ab_dense
                    self.Ab_copy = Ab_
                    self.estimates.Ab = Ab_
                    self.ind_A = list(
                        [(self.estimates.Ab.indices[self.estimates.Ab.indptr[ii]:self.estimates.Ab.indptr[ii + 1]]) for ii in range(self.params.get('init', 'nb'), self.M)])
                    self.estimates.groups = list(map(list, update_order(Ab_)[0]))

                if self.params.get('online', 'n_refit'):
                    self.estimates.AtY_buf = Ab_.T.dot(self.estimates.Yr_buf.T)

        else:  # distributed shape update
            self.update_counter *= .5**(1. / self.params.get('online', 'update_freq'))
            # if not num_added:
            if (not num_added) and (time() - t_start < 2*self.time_spend / (t - self.params.get('online', 'init_batch') + 1)):
                candidates = np.where(self.update_counter <= 1)[0]
                if len(candidates):
                    indicator_components = candidates[:self.N // mbs + 1]
                    self.comp_upd.append(len(indicator_components))
                    self.update_counter[indicator_components] += 1
                    #update_bkgrd = (t % self.params.get('online', 'update_freq') == 0)
                    update_bkgrd = (t % mbs == 0)
                    if self.params.get('online', 'use_dense'):
                        # update dense Ab and sparse Ab simultaneously;
                        # this is faster than calling update_shapes with sparse Ab only
                        Ab_, self.ind_A, self.estimates.Ab_dense[:, :self.M] = update_shapes(
                            self.estimates.CY, self.estimates.CC, self.estimates.Ab, self.ind_A,
                            indicator_components=indicator_components, update_bkgrd=update_bkgrd,
                            Ab_dense=self.estimates.Ab_dense[:, :self.M], sn=self.estimates.sn,
                            q=0.5, iters=self.params.get('online', 'iters_shape'))
                        if update_bkgrd:
                            self.estimates.AtA = (Ab_.T.dot(Ab_)).toarray()
                        else:
                            indicator_components += nb_
                            self.estimates.AtA[indicator_components, indicator_components[:, None]] = \
                                self.estimates.Ab_dense[:, indicator_components].T.dot(
                                self.estimates.Ab_dense[:, indicator_components])
                    else:
                        Ab_, self.ind_A, _ = update_shapes(
                            self.estimates.CY, self.estimates.CC, Ab_, self.ind_A,
                            indicator_components=indicator_components, update_bkgrd=update_bkgrd,
                            q=0.5, iters=self.params.get('online', 'iters_shape'))
                        self.estimates.AtA = (Ab_.T.dot(Ab_)).toarray()
                else:
                    self.comp_upd.append(0)
                self.estimates.Ab = Ab_
            else:
                self.comp_upd.append(0)
            self.time_spend += time() - t_start
        self.t_shapes.append(time() - t_sh)

        return self

    def initialize_online(self):
        fls = self.params.get('data', 'fnames')
        opts = self.params.get_group('online')
        Y = caiman.load(fls[0], subindices=slice(0, opts['init_batch'],
                 None), var_name_hdf5=self.params.get('data', 'var_name_hdf5')).astype(np.float32)

        ds_factor = np.maximum(opts['ds_factor'], 1)
        if ds_factor > 1:
            Y = Y.resize(1./ds_factor, 1./ds_factor)
        mc_flag = self.params.get('online', 'motion_correct')
        self.estimates.shifts = []  # store motion shifts here
        self.estimates.time_new_comp = []
        if mc_flag:
            max_shifts_online = self.params.get('online', 'max_shifts_online')
            mc = Y.motion_correct(max_shifts_online, max_shifts_online)
            Y = mc[0].astype(np.float32)
            self.estimates.shifts.extend(mc[1])

        img_min = Y.min()

        if self.params.get('online', 'normalize'):
            Y -= img_min
        img_norm = np.std(Y, axis=0)
        img_norm += np.median(img_norm)  # normalize data to equalize the FOV
        print('Size frame:' + str(img_norm.shape))
        if self.params.get('online', 'normalize'):
            Y = Y/img_norm[None, :, :]
        if opts['show_movie']:
            self.bnd_Y = np.percentile(Y,(0.001,100-0.001))
        _, d1, d2 = Y.shape
        Yr = Y.to_2D().T        # convert data into 2D array
        self.img_min = img_min
        self.img_norm = img_norm
        if self.params.get('online', 'init_method') == 'bare':
            init = self.params.get_group('init').copy()
            is1p = (init['method_init'] == 'corr_pnr' and  init['ring_size_factor'] is not None)
            if is1p:
                self.estimates.sn, psx = get_noise_fft(
                    Yr, noise_range=self.params.get('preprocess', 'noise_range'),
                    noise_method=self.params.get('preprocess', 'noise_method'),
                    max_num_samples_fft=self.params.get('preprocess', 'max_num_samples_fft'))
            for key in ('K', 'nb', 'gSig', 'method_init'):
                init.pop(key, None)
            tmp = bare_initialization(
                Y.transpose(1, 2, 0), init_batch=self.params.get('online', 'init_batch'),
                k=self.params.get('init', 'K'), gnb=self.params.get('init', 'nb'),
                method_init=self.params.get('init', 'method_init'), sn=self.estimates.sn,
                gSig=self.params.get('init', 'gSig'), return_object=False,
                options_total=self.params.to_dict(), **init)
            if is1p:
                (self.estimates.A, self.estimates.b, self.estimates.C, self.estimates.f,
                 self.estimates.YrA, self.estimates.W, self.estimates.b0) = tmp
            else:
                (self.estimates.A, self.estimates.b, self.estimates.C, self.estimates.f,
                 self.estimates.YrA) = tmp
            self.estimates.S = np.zeros_like(self.estimates.C)
            nr = self.estimates.C.shape[0]
            self.estimates.g = np.array([-np.poly([0.9] * max(self.params.get('preprocess', 'p'), 1))[1:]
                               for gg in np.ones(nr)])
            self.estimates.bl = np.zeros(nr)
            self.estimates.c1 = np.zeros(nr)
            self.estimates.neurons_sn = np.std(self.estimates.YrA, axis=-1)
            self.estimates.lam = np.zeros(nr)
        elif self.params.get('online', 'init_method') == 'cnmf':
            cnm = CNMF(n_processes=1, params=self.params)
            cnm.estimates.shifts = self.estimates.shifts
            if self.params.get('patch', 'rf') is None:
                self.dview = None
                cnm.fit(np.array(Y))
                self.estimates = cnm.estimates
#                self.estimates.A, self.estimates.C, self.estimates.b, self.estimates.f,\
#                self.estimates.S, self.estimates.YrA = cnm.estimates.A, cnm.estimates.C, cnm.estimates.b,\
#                cnm.estimates.f, cnm.estimates.S, self.estimates.YrA

            else:
                f_new = mmapping.save_memmap(fls[:1], base_name='Yr', order='C',
                                             slices=[slice(0, opts['init_batch']), None, None])
                Yrm, dims_, T_ = mmapping.load_memmap(f_new)
                Y = np.reshape(Yrm.T, [T_] + list(dims_), order='F')
                cnm.fit(Y)
                self.estimates = cnm.estimates
#                self.estimates.A, self.estimates.C, self.estimates.b, self.estimates.f,\
#                self.estimates.S, self.estimates.YrA = cnm.estimates.A, cnm.estimates.C, cnm.estimates.b,\
#                cnm.estimates.f, cnm.estimates.S, cnm.estimates.YrA
                if self.params.get('online', 'normalize'):
                    self.estimates.A /= self.img_norm.reshape(-1, order='F')[:, np.newaxis]
                    self.estimates.b /= self.img_norm.reshape(-1, order='F')[:, np.newaxis]
                    self.estimates.A = csc_matrix(self.estimates.A)

        elif self.params.get('online', 'init_method') == 'seeded':
            self.estimates.A, self.estimates.b, self.estimates.C, self.estimates.f, self.estimates.YrA = seeded_initialization(
                    Y.transpose(1, 2, 0), self.estimates.A, gnb=self.params.get('init', 'nb'), k=self.params.get('init', 'K'),
                    gSig=self.params.get('init', 'gSig'), return_object=False)
            self.estimates.S = np.zeros_like(self.estimates.C)
            nr = self.estimates.C.shape[0]
            self.estimates.g = np.array([-np.poly([0.9] * max(self.params.get('preprocess', 'p'), 1))[1:]
                               for gg in np.ones(nr)])
            self.estimates.bl = np.zeros(nr)
            self.estimates.c1 = np.zeros(nr)
            self.estimates.neurons_sn = np.std(self.estimates.YrA, axis=-1)
            self.estimates.lam = np.zeros(nr)
        else:
            raise Exception('Unknown initialization method!')
        dims, Ts = get_file_size(fls)
        dims = Y.shape[1:]
        self.params.set('data', {'dims': dims})
        T1 = np.array(Ts).sum()*self.params.get('online', 'epochs')
        self._prepare_object(Yr, T1)
        if opts['show_movie']:
            self.bnd_AC = np.percentile(self.estimates.A.dot(self.estimates.C),
                                        (0.001, 100-0.005))
            self.bnd_BG = np.percentile(self.estimates.b.dot(self.estimates.f),
                                        (0.001, 100-0.001))
        return self

    def save(self,filename):
        """save object in hdf5 file format

        Args:
            filename: str
                path to the hdf5 file containing the saved object
        """

        if '.hdf5' in filename:
            # keys_types = [(k, type(v)) for k, v in self.__dict__.items()]
            save_dict_to_hdf5(self.__dict__, filename)
        else:
            raise Exception("Unsupported file extension")

    def fit_online(self, **kwargs):
        """Implements the caiman online algorithm on the list of files fls. The
        files are taken in alpha numerical order and are assumed to each have
        the same number of frames (except the last one that can be shorter).
        Caiman online is initialized using the seeded or bare initialization
        methods.

        Args:
            fls: list
                list of files to be processed

            init_batch: int
                number of frames to be processed during initialization

            epochs: int
                number of passes over the data

            motion_correct: bool
                flag for performing motion correction

            kwargs: dict
                additional parameters used to modify self.params.online']
                see options.['online'] for details

        Returns:
            self (results of caiman online)
        """

        fls = self.params.get('data', 'fnames')
        init_batch = self.params.get('online', 'init_batch')
        epochs = self.params.get('online', 'epochs')
        self.initialize_online()
        extra_files = len(fls) - 1
        init_files = 1
        t = init_batch
        self.Ab_epoch:List = []
        t_online = []
        self.comp_upd = []
        self.t_shapes:List = []
        self.t_detect:List = []
        self.t_motion:List = []
        max_shifts_online = self.params.get('online', 'max_shifts_online')
        if extra_files == 0:     # check whether there are any additional files
            process_files = fls[:init_files]     # end processing at this file
            init_batc_iter = [init_batch]         # place where to start
        else:
            process_files = fls[:init_files + extra_files]   # additional files
            # where to start reading at each file
            init_batc_iter = [init_batch] + [0]*extra_files
        if self.params.get('online', 'save_online_movie'):
            fourcc = cv2.VideoWriter_fourcc('8', 'B', 'P', 'S')
            out = cv2.VideoWriter(self.params.get('online', 'movie_name_online'),
                                  fourcc, 30.0, tuple([int(2*x) for x in self.params.get('data', 'dims')]))
        for iter in range(epochs):
            if iter > 0:
                # if not on first epoch process all files from scratch
                process_files = fls[:init_files + extra_files]
                init_batc_iter = [0] * (extra_files + init_files)

            for file_count, ffll in enumerate(process_files):
                print('Now processing file ' + ffll)
                Y_ = caiman.load(ffll, var_name_hdf5=self.params.get('data', 'var_name_hdf5'), 
                                 subindices=slice(init_batc_iter[file_count], None, None))

                old_comps = self.N     # number of existing components
                for frame_count, frame in enumerate(Y_):   # process each file
                    t_frame_start = time()
                    if np.isnan(np.sum(frame)):
                        raise Exception('Frame ' + str(frame_count) +
                                        ' contains NaN')
                    if t % 100 == 0:
                        print('Epoch: ' + str(iter + 1) + '. ' + str(t) +
                              ' frames have beeen processed in total. ' +
                              str(self.N - old_comps) +
                              ' new components were added. Total # of components is '
                              + str(self.estimates.Ab.shape[-1] - self.params.get('init', 'nb')))
                        old_comps = self.N

                    frame_ = frame.copy().astype(np.float32)
                    if self.params.get('online', 'ds_factor') > 1:
                        frame_ = cv2.resize(frame_, self.img_norm.shape[::-1])

                    if self.params.get('online', 'normalize'):
                        frame_ -= self.img_min     # make data non-negative
                    t_mot = time()    
                    if self.params.get('online', 'motion_correct'):    # motion correct
                        templ = self.estimates.Ab.dot(
                            self.estimates.C_on[:self.M, t-1]).reshape(self.params.get('data', 'dims'), order='F')*self.img_norm
                        if self.params.get('motion', 'pw_rigid'):
                            frame_cor1, shift = motion_correct_iteration_fast(
                                    frame_, templ, max_shifts_online, max_shifts_online)
                            frame_cor, shift = tile_and_correct(frame_, templ, self.params.motion['strides'], self.params.motion['overlaps'], 
                                                                self.params.motion['max_shifts'], newoverlaps=None, newstrides=None, upsample_factor_grid=4,
                                                                upsample_factor_fft=10, show_movie=False, max_deviation_rigid=self.params.motion['max_deviation_rigid'],
                                                                add_to_movie=0, shifts_opencv=True, gSig_filt=None,
                                                                use_cuda=False, border_nan='copy')[:2]
                        else:
                            frame_cor, shift = motion_correct_iteration_fast(
                                    frame_, templ, max_shifts_online, max_shifts_online)
                        self.estimates.shifts.append(shift)
                    else:
                        templ = None
                        frame_cor = frame_
                    self.t_motion.append(time() - t_mot)
                    
                    if self.params.get('online', 'normalize'):
                        frame_cor = frame_cor/self.img_norm
                    self.fit_next(t, frame_cor.reshape(-1, order='F'))
                    if self.params.get('online', 'show_movie'):
                        self.t = t
                        vid_frame = self.create_frame(frame_cor)
                        if self.params.get('online', 'save_online_movie'):
                            out.write(vid_frame)
                            for rp in range(len(self.estimates.ind_new)*2):
                                out.write(vid_frame)

                        cv2.imshow('frame', vid_frame)
                        for rp in range(len(self.estimates.ind_new)*2):
                            cv2.imshow('frame', vid_frame)
                        if cv2.waitKey(1) & 0xFF == ord('q'):
                            break
                    t += 1
                    t_online.append(time() - t_frame_start)
            self.Ab_epoch.append(self.estimates.Ab.copy())
        if self.params.get('online', 'normalize'):
            self.estimates.Ab /= 1./self.img_norm.reshape(-1, order='F')[:,np.newaxis]
            self.estimates.Ab = csc_matrix(self.estimates.Ab)
        self.estimates.A, self.estimates.b = self.estimates.Ab[:, self.params.get('init', 'nb'):], self.estimates.Ab[:, :self.params.get('init', 'nb')].toarray()
        self.estimates.C, self.estimates.f = self.estimates.C_on[self.params.get('init', 'nb'):self.M, t - t //
                         epochs:t], self.estimates.C_on[:self.params.get('init', 'nb'), t - t // epochs:t]
        noisyC = self.estimates.noisyC[self.params.get('init', 'nb'):self.M, t - t // epochs:t]
        self.estimates.YrA = noisyC - self.estimates.C
        self.estimates.bl = [osi.b for osi in self.estimates.OASISinstances] if hasattr(
            self, 'OASISinstances') else [0] * self.estimates.C.shape[0]
        if self.params.get('online', 'save_online_movie'):
            out.release()
        if self.params.get('online', 'show_movie'):
            cv2.destroyAllWindows()
        self.t_online = t_online
        self.estimates.C_on = self.estimates.C_on[:self.M]
        self.estimates.noisyC = self.estimates.noisyC[:self.M]

        return self

    def create_frame(self, frame_cor, show_residuals=True, resize_fact=1):
        if show_residuals:
            caption = 'Mean Residual Buffer'
        else:
            caption = 'Identified Components'
        captions = ['Raw Data', 'Inferred Activity', caption, 'Denoised Data']
        self.dims = self.estimates.dims
        self.captions = captions
        est = self.estimates
        gnb = self.M - self.N
        A, b = est.Ab[:, gnb:], est.Ab[:, :gnb].toarray()
        C, f = est.C_on[gnb:self.M, :], est.C_on[:gnb, :]
        # inferred activity due to components (no background)
        frame_plot = (frame_cor.copy() - self.bnd_Y[0])/np.diff(self.bnd_Y)
        comps_frame = A.dot(C[:, self.t - 1]).reshape(self.dims, order='F')
        bgkrnd_frame = b.dot(f[:, self.t - 1]).reshape(self.dims, order='F')  # denoised frame (components + background)
        denoised_frame = comps_frame + bgkrnd_frame
        denoised_frame = (denoised_frame.copy() - self.bnd_Y[0])/np.diff(self.bnd_Y)
        comps_frame = (comps_frame.copy() - self.bnd_AC[0])/np.diff(self.bnd_AC)

        if show_residuals:
            #all_comps = np.reshape(self.Yres_buf.mean(0), self.dims, order='F')
            all_comps = np.reshape(est.mean_buff, self.dims, order='F')
            all_comps = np.minimum(np.maximum(all_comps, 0)*2 + 0.25, 255)
        else:
            all_comps = np.array(A.sum(-1)).reshape(self.dims, order='F')
                                                  # spatial shapes
        frame_comp_1 = cv2.resize(np.concatenate([frame_plot, all_comps * 1.], axis=-1),
                                  (2 * np.int(self.dims[1] * resize_fact), np.int(self.dims[0] * resize_fact)))
        frame_comp_2 = cv2.resize(np.concatenate([comps_frame, denoised_frame], axis=-1), 
                                  (2 * np.int(self.dims[1] * resize_fact), np.int(self.dims[0] * resize_fact)))
        frame_pn = np.concatenate([frame_comp_1, frame_comp_2], axis=0).T
        vid_frame = np.repeat(frame_pn[:, :, None], 3, axis=-1)
        vid_frame = np.minimum((vid_frame * 255.), 255).astype('u1')

        if show_residuals and est.ind_new:
            add_v = np.int(self.dims[1]*resize_fact)
            for ind_new in est.ind_new:
                cv2.rectangle(vid_frame,(int(ind_new[0][1]*resize_fact),int(ind_new[1][1]*resize_fact)+add_v),
                                             (int(ind_new[0][0]*resize_fact),int(ind_new[1][0]*resize_fact)+add_v),(255,0,255),2)

        cv2.putText(vid_frame, captions[0], (5, 20), fontFace=5, fontScale=0.8, color=(
            0, 255, 0), thickness=1)
        cv2.putText(vid_frame, captions[1], (np.int(
            self.dims[0] * resize_fact) + 5, 20), fontFace=5, fontScale=0.8, color=(0, 255, 0), thickness=1)
        cv2.putText(vid_frame, captions[2], (5, np.int(
            self.dims[1] * resize_fact) + 20), fontFace=5, fontScale=0.8, color=(0, 255, 0), thickness=1)
        cv2.putText(vid_frame, captions[3], (np.int(self.dims[0] * resize_fact) + 5, np.int(
            self.dims[1] * resize_fact) + 20), fontFace=5, fontScale=0.8, color=(0, 255, 0), thickness=1)
        cv2.putText(vid_frame, 'Frame = ' + str(self.t), (vid_frame.shape[1] // 2 - vid_frame.shape[1] //
                                                     10, vid_frame.shape[0] - 20), fontFace=5, fontScale=0.8, color=(0, 255, 255), thickness=1)
        return vid_frame


#%%
def bare_initialization(Y, init_batch=1000, k=1, method_init='greedy_roi', gnb=1,
                        gSig=[5, 5], motion_flag=False, p=1,
                        return_object=True, **kwargs):
    """
    Quick and dirty initialization for OnACID, bypassing CNMF entirely
    Args:
        Y               movie object or np.array
                        matrix of data

        init_batch      int
                        number of frames to process

        method_init     string
                        initialization method

        k               int
                        number of components to find

        gnb             int
                        number of background components

        gSig            [int,int]
                        half-size of component

        motion_flag     bool
                        also perform motion correction

    Output:
        cnm_init    object
                    caiman CNMF-like object to initialize OnACID
    """

    if Y.ndim == 4:  # 3D data
        Y = Y[:, :, :, :init_batch]
    else:
        Y = Y[:, :, :init_batch]

    try:
        Ain, Cin, b_in, f_in, center = initialize_components(
            Y, K=k, gSig=gSig, nb=gnb, method_init=method_init, **kwargs)
        Ain = coo_matrix(Ain)
        b_in = np.array(b_in)
        Yr = np.reshape(Y, (Ain.shape[0], Y.shape[-1]), order='F')
        nA = (Ain.power(2).sum(axis=0))
        nr = nA.size

        YA = spdiags(old_div(1., nA), 0, nr, nr) * \
            (Ain.T.dot(Yr) - (Ain.T.dot(b_in)).dot(f_in))
        AA = spdiags(old_div(1., nA), 0, nr, nr) * (Ain.T.dot(Ain))
        YrA = YA - AA.T.dot(Cin)
    except ValueError:
        Ain, Cin, b_in, f_in, center, extra_1p = initialize_components(
            Y, K=k, gSig=gSig, nb=gnb, method_init=method_init, **kwargs)
        Ain = coo_matrix(Ain)
        YrA, _, W, b0 = extra_1p[-4:]
    if return_object:
        cnm_init = caiman.source_extraction.cnmf.cnmf.CNMF(2, k=k, gSig=gSig, Ain=Ain, Cin=Cin, b_in=np.array(
            b_in), f_in=f_in, method_init=method_init, p=p, gnb=gnb, **kwargs)

        cnm_init.estimates.A, cnm_init.estimates.C, cnm_init.estimates.b, cnm_init.estimates.f, cnm_init.estimates.S,\
            cnm_init.estimates.YrA = Ain, Cin, b_in, f_in, np.maximum(np.atleast_2d(Cin), 0), YrA

        #cnm_init.g = np.array([-np.poly([0.9]*max(p,1))[1:] for gg in np.ones(k)])
        cnm_init.estimates.g = np.array([-np.poly([0.9, 0.5][:max(1, p)])[1:]
                               for gg in np.ones(k)])
        cnm_init.estimates.bl = np.zeros(k)
        cnm_init.estimates.c1 = np.zeros(k)
        cnm_init.estimates.neurons_sn = np.std(YrA, axis=-1)
        cnm_init.estimates.lam = np.zeros(k)
        cnm_init.dims = Y.shape[:-1]
        cnm_init.params.set('online', {'init_batch': init_batch})

        return cnm_init
    else:
        try:
            return Ain, np.array(b_in), Cin, f_in, YrA, W, b0
        except:
            return Ain, np.array(b_in), Cin, f_in, YrA


#%%
def seeded_initialization(Y, Ain, dims=None, init_batch=1000, order_init=None, gnb=1, p=1,
                          return_object=True, **kwargs):

    """
    Initialization for OnACID based on a set of user given binary masks.
    Args:
        Y               movie object or np.array
                        matrix of data

        Ain             bool np.array
                        2d np.array with binary masks

        dims            tuple
                        dimensions of FOV

        init_batch      int
                        number of frames to process

        gnb             int
                        number of background components

        order_init:     list
                        order of elements to be initalized using rank1 nmf restricted to the support of
                        each component

    Output:
        cnm_init    object
                    caiman CNMF-like object to initialize OnACID
    """

    if 'ndarray' not in str(type(Ain)):
        Ain = Ain.toarray()

    if dims is None:
        dims = Y.shape[:-1]
    px = (np.sum(Ain > 0, axis=1) > 0)
    not_px = 1 - px
    if 'matrix' in str(type(not_px)):
        not_px = np.array(not_px).flatten()
    Yr = np.reshape(Y, (Ain.shape[0], Y.shape[-1]), order='F')
    model = NMF(n_components=gnb, init='nndsvdar', max_iter=10)
    b_temp = model.fit_transform(np.maximum(Yr[not_px], 0))
    f_in = model.components_.squeeze()
    f_in = np.atleast_2d(f_in)
    Y_resf = np.dot(Yr, f_in.T)
#    b_in = np.maximum(Y_resf.dot(np.linalg.inv(f_in.dot(f_in.T))), 0)
    b_in = np.maximum(np.linalg.solve(f_in.dot(f_in.T), Y_resf.T), 0).T
    Yr_no_bg = (Yr - b_in.dot(f_in)).astype(np.float32)

    Cin = np.zeros([Ain.shape[-1],Yr.shape[-1]], dtype = np.float32)
    if order_init is not None: #initialize using rank-1 nmf for each component

        model_comp = NMF(n_components=1, init='nndsvdar', max_iter=50)
        for count, idx_in in enumerate(order_init):
            if count%10 == 0:
                print(count)
            idx_domain = np.where(Ain[:,idx_in])[0]
            Ain[idx_domain,idx_in] = model_comp.fit_transform(\
                                   np.maximum(Yr_no_bg[idx_domain], 0)).squeeze()
            Cin[idx_in] = model_comp.components_.squeeze()
            Yr_no_bg[idx_domain] -= np.outer(Ain[idx_domain, idx_in],Cin[idx_in])
    else:
        Ain = normalize(Ain.astype('float32'), axis=0, norm='l1')
        Cin = np.maximum(Ain.T.dot(Yr) - (Ain.T.dot(b_in)).dot(f_in), 0)
        Ain = HALS4shapes(Yr_no_bg, Ain, Cin, iters=5)

    Ain, Cin, b_in, f_in = hals(Yr, Ain, Cin, b_in, f_in, maxIter=8, bSiz=None)
    Ain = csc_matrix(Ain)
    nA = (Ain.power(2).sum(axis=0))
    nr = nA.size

    YA = spdiags(old_div(1., nA), 0, nr, nr) * \
        (Ain.T.dot(Yr) - (Ain.T.dot(b_in)).dot(f_in))
    AA = spdiags(old_div(1., nA), 0, nr, nr) * (Ain.T.dot(Ain))
    YrA = YA - AA.T.dot(Cin)
    if return_object:
        cnm_init = caiman.source_extraction.cnmf.cnmf.CNMF(
            2, Ain=Ain, Cin=Cin, b_in=np.array(b_in), f_in=f_in, p=1, **kwargs)
        cnm_init.estimates.A, cnm_init.estimates.C, cnm_init.estimates.b, cnm_init.estimates.f, cnm_init.estimates.S, \
                cnm_init.estimates.YrA = Ain, Cin, b_in, f_in, np.fmax(np.atleast_2d(Cin), 0), YrA
    #    cnm_init.g = np.array([[gg] for gg in np.ones(nr)*0.9])
        cnm_init.estimates.g = np.array([-np.poly([0.9] * max(p, 1))[1:]
                               for gg in np.ones(nr)])
        cnm_init.estimates.bl = np.zeros(nr)
        cnm_init.estimates.c1 = np.zeros(nr)
        cnm_init.estimates.neurons_sn = np.std(YrA, axis=-1)
        cnm_init.estimates.lam = np.zeros(nr)
        cnm_init.dims = Y.shape[:-1]
        cnm_init.params.set('online', {'init_batch': init_batch})

        return cnm_init
    else:
        return Ain, np.array(b_in), Cin, f_in, YrA


def HALS4shapes(Yr, A, C, iters=2):
    K = A.shape[-1]
    ind_A = A > 0
    U = C.dot(Yr.T)
    V = C.dot(C.T)
    V_diag = V.diagonal() + np.finfo(float).eps
    for _ in range(iters):
        for m in range(K):  # neurons
            ind_pixels = np.squeeze(ind_A[:, m])
            A[ind_pixels, m] = np.clip(A[ind_pixels, m] +
                                       ((U[m, ind_pixels] - V[m].dot(A[ind_pixels].T)) /
                                        V_diag[m]), 0, np.inf)

    return A


# definitions for demixed time series extraction and denoising/deconvolving
@profile
def HALS4activity(Yr, A, noisyC, AtA=None, iters=5, tol=1e-3, groups=None,
                  order=None):
    """Solves C = argmin_C ||Yr-AC|| using block-coordinate decent. Can use
    groups to update non-overlapping components in parallel or a specified
    order.

    Args:
        Yr : np.array (possibly memory mapped, (x,y,[,z]) x t)
            Imaging data reshaped in matrix format

        A : scipy.sparse.csc_matrix (or np.array) (x,y,[,z]) x # of components)
            Spatial components and background

        noisyC : np.array  (# of components x t)
            Temporal traces (including residuals plus background)

        AtA : np.array, optional (# of components x # of components)
            A.T.dot(A) Overlap matrix of shapes A.

        iters : int, optional
            Maximum number of iterations.

        tol : float, optional
            Change tolerance level

        groups : list of sets
            grouped components to be updated simultaneously

        order : list
            Update components in that order (used if nonempty and groups=None)

    Returns:
        C : np.array (# of components x t)
            solution of HALS

        noisyC : np.array (# of components x t)
            solution of HALS + residuals, i.e, (C + YrA)
    """

    AtY = A.T.dot(Yr)
    num_iters = 0
    C_old = np.zeros_like(noisyC)
    C = noisyC.copy()
    if AtA is None:
        AtA = A.T.dot(A)
    AtAd = AtA.diagonal() + np.finfo(np.float32).eps

    # faster than np.linalg.norm
    def norm(c): return sqrt(c.ravel().dot(c.ravel()))
    while (norm(C_old - C) >= tol * norm(C_old)) and (num_iters < iters):
        C_old[:] = C
        if groups is None:
            if order is None:
                order = list(range(AtY.shape[0]))
            for m in order:
                noisyC[m] = C[m] + (AtY[m] - AtA[m].dot(C)) / AtAd[m]
                C[m] = np.maximum(noisyC[m], 0)
        else:
            for m in groups:
                noisyC[m] = C[m] + ((AtY[m] - AtA[m].dot(C)).T/AtAd[m]).T
                C[m] = np.maximum(noisyC[m], 0)
        num_iters += 1
    return C, noisyC


def demix1p(y, A, noisyC, AtA, Atb, AtW, AtWA, iters=5, tol=1e-3,
            groups=None, downscale_matrix=None, ssub_B=1):
    """
    Solve C = argmin_C ||Yr-AC-B|| using block-coordinate decent
    where B = W(Y-AC-b0) + b0  (ring model for 1p data)
    Parameters
    ----------
    y : array of float, shape (x*y[*z],)
        flattened array of raw data frame
    A : sparse matrix of float
        neural shapes
    noisyC : ndarray of float
        Initial value of fluorescence intensities.
    AtA : ndarray of float
        Overlap matrix of shapes A.
    Atb : ndarray of float
        Projection of constant background terms on shapes A: A'(Wb0-b0)
    AtW : sparse matrix of float, shape (x*y, x*y)
        Projection of ring matrix W on shapes A
    AtWA : ndarray of float
        A'*W*A
    iters : int, optional
        Maximal number of iterations.
    tol : float, optional
        Tolerance.
    groups: list of lists
        groups of components to update in parallel
    """
    AtY = A.T.dot(y)
    AtWyb = AtW.dot(y if ssub_B == 1 else downscale_matrix.dot(y) *
                    ssub_B**2) - Atb  # Atb is A'(Wb0-b0)
    num_iters = 0
    C_old = np.zeros_like(noisyC)
    C = noisyC.copy()
    # faster than np.linalg.norm
    def norm(c): return sqrt(c.ravel().dot(c.ravel()))
    while (norm(C_old - C) >= tol * norm(C_old)) and (num_iters < iters):
        C_old[:] = C
        AtB = AtWyb - AtWA.dot(C)  # A'B = A'WY - A'WAC - A'(Wb0-b0)
        if groups is None:
            for m in range(len(AtY)):
                noisyC[m] = C[m] + (AtY[m] - AtA[m].dot(C) - AtB[m]) / AtA[m, m]
                C[m] = max(noisyC[m], 0)
        else:
            for m in groups:
                noisyC[m] = C[m] + (AtY[m] - AtA[m].dot(C) - AtB[m]) / AtA.diagonal()[m]
                C[m] = np.maximum(noisyC[m], 0)
        num_iters += 1
    return C, noisyC


@profile
def demix_and_deconvolve(C, noisyC, AtY, AtA, OASISinstances, iters=3, n_refit=0):
    """
    Solve C = argmin_C ||Y-AC|| subject to C following AR(p) dynamics
    using OASIS within block-coordinate decent
    Newly fits the last elements in buffers C and AtY and possibly refits
    earlier elements.

    Args:
        C : ndarray of float
            Buffer containing the denoised fluorescence intensities.
            All elements up to and excluding the last one have been denoised in
            earlier calls.
        noisyC : ndarray of float
            Buffer containing the undenoised fluorescence intensities.
        AtY : ndarray of float
            Buffer containing the projections of data Y on shapes A.
        AtA : ndarray of float
            Overlap matrix of shapes A.
        OASISinstances : list of OASIS objects
            Objects for deconvolution and denoising
        iters : int, optional
            Number of iterations.
        n_refit : int, optional
            Number of previous OASIS pools to refit
            0 fits only last pool, np.inf all pools fully (i.e. starting) within buffer
    """
    AtA += np.finfo(float).eps
    T = OASISinstances[0].t + 1
    len_buffer = C.shape[1]
    nb = AtY.shape[0] - len(OASISinstances)
    if n_refit == 0:
        for i in range(iters):
            for m in range(AtY.shape[0]):
                noisyC[m, -1] = C[m, -1] + \
                    (AtY[m, -1] - AtA[m].dot(C[:, -1])) / AtA[m, m]
                if m >= nb and i > 0:
                    n = m - nb
                    if i == iters - 1:  # commit
                        OASISinstances[n].fit_next(noisyC[m, -1])
                        l = OASISinstances[n].get_l_of_last_pool()
                        if l < len_buffer:
                            C[m, -l:] = OASISinstances[n].get_c_of_last_pool()
                        else:
                            C[m] = OASISinstances[n].get_c(len_buffer)
                    else:  # temporary non-commited update of most recent frame
                        C[m] = OASISinstances[n].fit_next_tmp(
                            noisyC[m, -1], len_buffer)
                else:
                    # no need to enforce max(c, 0) for background, is it?
                    C[m, -1] = np.maximum(noisyC[m, -1], 0)
    else:
        # !threshold .1 assumes normalized A (|A|_2=1)
        overlap = np.sum(AtA[nb:, nb:] > .1, 0) > 1

        def refit(o, c):
            # remove last pools
            tmp = 0
            while tmp < n_refit and o.t - o.get_l_of_last_pool() > T - len_buffer:
                o.remove_last_pool()
                tmp += 1
            # refit last pools
            for cc in c[o.t - T + len_buffer:-1]:
                o.fit_next(cc)
        for i in range(iters):
            for m in range(AtY.shape[0]):
                noisyC[m] = C[m] + (AtY[m] - AtA[m].dot(C)) / AtA[m, m]
                if m >= nb:
                    n = m - nb
                    if overlap[n]:
                        refit(OASISinstances[n], noisyC[m])
                    if i == iters - 1:  # commit
                        OASISinstances[n].fit_next(noisyC[m, -1])
                        C[m] = OASISinstances[n].get_c(len_buffer)
                    else:  # temporary non-commited update of most recent frame
                        C[m] = OASISinstances[n].fit_next_tmp(
                            noisyC[m, -1], len_buffer)
                else:
                    # no need to enforce max(c, 0) for background, is it?
                    C[m] = noisyC[m]
    return C, noisyC, OASISinstances


#%% Estimate shapes on small initial batch
def init_shapes_and_sufficient_stats(Y, A, C, b, f, W=None, b0=None, ssub_B=1, bSiz=3):
    # smooth the components
    dims, T = np.shape(Y)[:-1], np.shape(Y)[-1]
    K = A.shape[1]  # number of neurons
    nb = b.shape[1]  # number of background components
    # if isinstance(bSiz, (int, float)):
    #     bSiz = [bSiz] * len(dims)

    Ab = np.hstack([b, A])
    # Ab = scipy.sparse.hstack([A.astype('float32'), b.astype('float32')]).tocsc()  might be faster
    # closing of shapes to not have holes in index matrix ind_A.
    # do this somehow smarter & faster, e.g. smooth only within patch !!
    A_smooth = np.transpose([gaussian_filter(np.array(a).reshape(
        dims, order='F'), 0).ravel(order='F') for a in Ab.T])
    A_smooth[A_smooth < 1e-2] = 0
    # set explicity zeros of Ab to small value, s.t. ind_A and Ab.indptr match
    Ab += 1e-6 * A_smooth
    Ab = csc_matrix(Ab)
    ind_A = [Ab.indices[Ab.indptr[m]:Ab.indptr[m + 1]]
             for m in range(nb, nb + K)]
    Cf = np.r_[f.reshape(nb, -1), C] if f.size else C
    CY = Cf.dot(np.reshape(Y, (np.prod(dims), T), order='F').T)
    if W is not None:
        if ssub_B == 1:
            CY -= Cf.dot(W.dot(np.reshape(Y, (-1, T), order='F') -
                               A.dot(C) - b0[:, None]).T + b0)
        else:
            d1, d2 = dims
            B = b0[:, None] + (np.repeat(np.repeat(W.dot(
                downscale(Y - np.asarray(A.dot(C)).reshape(dims + (T,), order='F'),
                              (ssub_B, ssub_B, 1)).reshape((-1, T), order='F') -
                downscale(b0.reshape(dims, order='F'),
                          (ssub_B, ssub_B)).reshape((-1, 1), order='F'))
                .reshape(((d1 - 1) // ssub_B + 1, (d2 - 1) // ssub_B + 1, -1), order='F'),
                ssub_B, 0), ssub_B, 1)[:d1, :d2].reshape((-1, T), order='F'))
            CY -= Cf.dot(B.T)
    CC = Cf.dot(Cf.T)
    return Ab, ind_A, CY, CC


@profile
def update_shapes(CY, CC, Ab, ind_A, sn=None, q=0.5, indicator_components=None,
                  Ab_dense=None, update_bkgrd=True, iters=5):

    D, M = Ab.shape
    N = len(ind_A)
    nb = M - N
    if indicator_components is None:
        idx_comp = range(nb, M)
    else:
        idx_comp = np.where(indicator_components)[0] + nb
    if sn is None or q == 0.5:  # avoid costly construction of L=np.zeros((M, D), dtype=np.float32)
        for _ in range(iters):  # it's presumably better to run just 1 iter but update more neurons
            if Ab_dense is None:
                for m in idx_comp:  # neurons
                    ind_pixels = ind_A[m - nb]
                    tmp = np.maximum(Ab.data[Ab.indptr[m]:Ab.indptr[m + 1]] +
                        ((CY[m, ind_pixels] - Ab.dot(CC[m])[ind_pixels]) / (CC[m, m] + np.finfo(CC.dtype).eps)), 0)
                    # normalize
                    if tmp.dot(tmp) > 0:
                        tmp *= 1e-3 / \
                            min(1e-3, sqrt(tmp.dot(tmp)) + np.finfo(float).eps)
                        tmp = tmp / max(1, sqrt(tmp.dot(tmp)))
                        Ab.data[Ab.indptr[m]:Ab.indptr[m + 1]] = tmp
                        ind_A[m - nb] = Ab.indices[slice(Ab.indptr[m], Ab.indptr[m + 1])]
            else:
                for m in idx_comp:  # neurons
                    ind_pixels = ind_A[m - nb]
                    tmp = np.maximum(Ab_dense[ind_pixels, m] + 
                        ((CY[m, ind_pixels] - Ab_dense[ind_pixels].dot(CC[m])) / (CC[m, m] + np.finfo(CC.dtype).eps)), 0)
                    # normalize
                    if tmp.dot(tmp) > 0:
                        tmp *= 1e-3 / \
                            min(1e-3, sqrt(tmp.dot(tmp)) + np.finfo(float).eps)
                        Ab_dense[ind_pixels, m] = tmp / max(1, sqrt(tmp.dot(tmp)))
                        Ab.data[Ab.indptr[m]:Ab.indptr[m + 1]] = Ab_dense[ind_pixels, m]
                        ind_A[m - nb] = Ab.indices[slice(Ab.indptr[m], Ab.indptr[m + 1])]
            if update_bkgrd:
                for m in range(nb):  # background
                    sl = slice(Ab.indptr[m], Ab.indptr[m + 1])
                    ind_pixels = Ab.indices[sl]
                    Ab.data[sl] = np.maximum(
                        Ab.data[sl] + ((CY[m, ind_pixels] - Ab.dot(CC[m])[ind_pixels]) / (CC[m, m] + np.finfo(CC.dtype).eps)), 0)
                    if Ab_dense is not None:
                        Ab_dense[ind_pixels, m] = Ab.data[sl]
    else:
        L = norm.ppf(q)*np.outer(np.sqrt(CC.diagonal()), sn)
        L[:nb] = 0
        for _ in range(iters):  # it's presumably better to run just 1 iter but update more neurons
            if Ab_dense is None:
                for m in idx_comp:  # neurons
                    ind_pixels = ind_A[m - nb]
                    tmp = np.maximum(Ab.data[Ab.indptr[m]:Ab.indptr[m + 1]] +
                        ((CY[m, ind_pixels] - L[m, ind_pixels] - Ab.dot(CC[m])[ind_pixels]) / (CC[m, m] + np.finfo(CC.dtype).eps)), 0)

                    if tmp.dot(tmp) > 0:
                        tmp *= 1e-3 / \
                            min(1e-3, sqrt(tmp.dot(tmp)) + np.finfo(float).eps)
                        tmp = tmp / max(1, sqrt(tmp.dot(tmp)))
                        Ab.data[Ab.indptr[m]:Ab.indptr[m + 1]] = tmp

                        ind_A[m -
                              nb] = Ab.indices[slice(Ab.indptr[m], Ab.indptr[m + 1])]
                    # N.B. Ab[ind_pixels].dot(CC[m]) is slower for csc matrix due to indexing rows
            else:
                for m in idx_comp:  # neurons
                    ind_pixels = ind_A[m - nb]
                    tmp = np.maximum(Ab_dense[ind_pixels, m] + ((CY[m, ind_pixels] - L[m, ind_pixels] -
                                                                 Ab_dense[ind_pixels].dot(CC[m])) /
                                                                (CC[m, m] + np.finfo(CC.dtype).eps)), 0)
                    # normalize
                    if tmp.dot(tmp) > 0:
                        tmp *= 1e-3 / \
                            min(1e-3, sqrt(tmp.dot(tmp)) + np.finfo(float).eps)
                        Ab_dense[ind_pixels, m] = tmp / max(1, sqrt(tmp.dot(tmp)))
                        Ab.data[Ab.indptr[m]:Ab.indptr[m + 1]] = Ab_dense[ind_pixels, m]
                        ind_A[m - nb] = Ab.indices[slice(Ab.indptr[m], Ab.indptr[m + 1])]
                # Ab.data[Ab.indptr[nb]:] = np.concatenate(
                #     [Ab_dense[ind_A[m - nb], m] for m in range(nb, M)])
                # N.B. why does selecting only overlapping neurons help surprisingly little, i.e
                # Ab[ind_pixels][:, overlap[m]].dot(CC[overlap[m], m])
                # where overlap[m] are the indices of all neurons overlappping with & including m?
                # sparsify ??
            if update_bkgrd:
                for m in range(nb):  # background
                    sl = slice(Ab.indptr[m], Ab.indptr[m + 1])
                    ind_pixels = Ab.indices[sl]
                    Ab.data[sl] = np.maximum(
                        Ab.data[sl] + ((CY[m, ind_pixels] - Ab.dot(CC[m])[ind_pixels]) / (CC[m, m] + np.finfo(CC.dtype).eps)), 0)
                    if Ab_dense is not None:
                        Ab_dense[ind_pixels, m] = Ab.data[sl]

    return Ab, ind_A, Ab_dense


class RingBuffer(np.ndarray):
    """ implements ring buffer efficiently"""

    def __new__(cls, input_array, num_els):
        obj = np.asarray(input_array).view(cls)
        obj.max_ = num_els
        obj.cur = 0
        if input_array.shape[0] != num_els:
            print([input_array.shape[0], num_els])
            raise Exception('The first dimension should equal num_els')

        return obj

    def __array_finalize__(self, obj):
        # see InfoArray.__array_finalize__ for comments
        if obj is None:
            return

        self.max_ = getattr(obj, 'max_', None)
        self.cur = getattr(obj, 'cur', None)

    def append(self, x):
        self[self.cur] = x
        self.cur = (self.cur + 1) % self.max_

    def get_ordered(self):
        return np.concatenate([self[self.cur:], self[:self.cur]], axis=0)

    def get_first(self):
        return self[self.cur]

    def get_last_frames(self, num_frames):
        if self.cur >= num_frames:
            return self[self.cur - num_frames:self.cur]
        else:
            return np.concatenate([self[(self.cur - num_frames):], self[:self.cur]], axis=0)


#%%
def csc_append(a, b):
    """ Takes in 2 csc_matrices and appends the second one to the right of the first one.
    Much faster than scipy.sparse.vstack but assumes the type to be csc and overwrites
    the first matrix instead of copying it. The data, indices, and indptr still get copied."""

    a.data = np.concatenate((a.data, b.data))
    a.indices = np.concatenate((a.indices, b.indices))
    a.indptr = np.concatenate((a.indptr, (b.indptr + a.nnz)[1:]))
    a._shape = (a.shape[0], a.shape[1] + b.shape[1])


def corr(a, b):
    """
    faster correlation than np.corrcoef, especially for smaller arrays
    be aware of side effects and pass a copy if necessary!
    """
    a -= a.mean()
    b -= b.mean()
    return a.dot(b) / sqrt(a.dot(a) * b.dot(b) + np.finfo(float).eps)


def rank1nmf(Ypx, ain):
    """
    perform a fast rank 1 NMF
    """
    # cin_old = -1
    for _ in range(15):
        cin_res = ain.T.dot(Ypx)  # / ain.dot(ain)
        cin = np.maximum(cin_res, 0)
        ain = np.maximum(Ypx.dot(cin.T), 0)
        try:
            ain /= sqrt(ain.dot(ain))
        except:
            break
        # nc = cin.dot(cin)
        # ain = np.maximum(Ypx.dot(cin.T) / nc, 0)
        # tmp = cin - cin_old
        # if tmp.dot(tmp) < 1e-6 * nc:
        #     break
        # cin_old = cin.copy()
    cin_res = ain.T.dot(Ypx)  # / ain.dot(ain)
    cin = np.maximum(cin_res, 0)
    return ain, cin, cin_res


#%%
@profile
def get_candidate_components(sv, dims, Yres_buf, min_num_trial=3, gSig=(5, 5),
                             gHalf=(5, 5), sniper_mode=True, rval_thr=0.85,
                             patch_size=50, loaded_model=None, test_both=False,
                             thresh_CNN_noisy=0.5, use_peak_max=False,
                             thresh_std_peak_resid = 1, mean_buff=None):
    """
    Extract new candidate components from the residual buffer and test them
    using space correlation or the CNN classifier. The function runs the CNN
    classifier in batch mode which can bring speed improvements when
    multiple components are considered in each timestep.
    """
    Ain = []
    Ain_cnn = []
    Cin = []
    Cin_res = []
    idx = []
    all_indices = []
    ijsig_all = []
    cnn_pos:List = []
    local_maxima:List = []
    Y_patch = []
    ksize = tuple([int(3 * i / 2) * 2 + 1 for i in gSig])
    compute_corr = test_both

    if use_peak_max:

        img_select_peaks = sv.reshape(dims).copy()
#        plt.subplot(1,3,1)
#        plt.cla()
#        plt.imshow(img_select_peaks)

        img_select_peaks = cv2.GaussianBlur(img_select_peaks , ksize=ksize, sigmaX=gSig[0],
                                                        sigmaY=gSig[1], borderType=cv2.BORDER_REPLICATE) \
                    - cv2.boxFilter(img_select_peaks, ddepth=-1, ksize=ksize, borderType=cv2.BORDER_REPLICATE)
        thresh_img_sel = 0 #np.median(img_select_peaks) + thresh_std_peak_resid  * np.std(img_select_peaks)

#        plt.subplot(1,3,2)
#        plt.cla()
#        plt.imshow(img_select_peaks*(img_select_peaks>thresh_img_sel))
#        plt.pause(.05)
#        threshold_abs = np.median(img_select_peaks) + np.std(img_select_peaks)

#        img_select_peaks -= np.min(img_select_peaks)
#        img_select_peaks /= np.max(img_select_peaks)
#        img_select_peaks *= 2**15
#        img_select_peaks = img_select_peaks.astype(np.uint16)
#        clahe = cv2.createCLAHE(clipLimit=40.0, tileGridSize=(half_crop_cnn[0]//2,half_crop_cnn[0]//2))
#        img_select_peaks = clahe.apply(img_select_peaks)

        local_maxima = peak_local_max(img_select_peaks,
                                      min_distance=np.max(np.array(gSig)).astype(np.int),
                                      num_peaks=min_num_trial,threshold_abs=thresh_img_sel, exclude_border = False)
        min_num_trial = np.minimum(len(local_maxima),min_num_trial)


    for i in range(min_num_trial):
        if use_peak_max:
            ij = local_maxima[i]
        else:
            ind = np.argmax(sv)
            ij = np.unravel_index(ind, dims, order='C')
            local_maxima.append(ij)

        ij = [min(max(ij_val, g_val), dim_val-g_val-1)
              for ij_val, g_val, dim_val in zip(ij, gHalf, dims)]
        ind = np.ravel_multi_index(ij, dims, order='C')
        ijSig = [[max(i - g, 0), min(i+g+1, d)] for i, g, d in zip(ij, gHalf, dims)]
        ijsig_all.append(ijSig)
        indices = np.ravel_multi_index(np.ix_(*[np.arange(ij[0], ij[1])
                                                for ij in ijSig]), dims, order='F').ravel(order='C')

        # indices_ = np.ravel_multi_index(np.ix_(*[np.arange(ij[0], ij[1])
        #                 for ij in ijSig]), dims, order='C').ravel(order = 'C')

        ain = np.maximum(mean_buff[indices], 0)

        if sniper_mode:
            half_crop_cnn = tuple([int(np.minimum(gs*2, patch_size/2)) for gs in gSig])
            ij_cnn = [min(max(ij_val,g_val),dim_val-g_val-1) for ij_val, g_val, dim_val in zip(ij,half_crop_cnn,dims)]
            ijSig_cnn = [[max(i - g, 0), min(i+g+1,d)] for i, g, d in zip(ij_cnn, half_crop_cnn, dims)]
            indices_cnn = np.ravel_multi_index(np.ix_(*[np.arange(ij[0], ij[1])
                            for ij in ijSig_cnn]), dims, order='F').ravel(order = 'C')
            ain_cnn = mean_buff[indices_cnn]

        else:
            compute_corr = True  # determine when to compute corr coef

        na = ain.dot(ain)
        # sv[indices_] /= 1  # 0
        if na:
            ain /= sqrt(na)
            Ain.append(ain)
            if compute_corr:
                Y_patch.append(Yres_buf.T[indices, :])
            else:
                all_indices.append(indices)
            idx.append(ind)
            if sniper_mode:
                Ain_cnn.append(ain_cnn)

    if sniper_mode & (len(Ain_cnn) > 0):
        Ain_cnn = np.stack(Ain_cnn)
        Ain2 = Ain_cnn.copy()
        Ain2 -= np.median(Ain2,axis=1)[:,None]
        Ain2 /= np.std(Ain2,axis=1)[:,None]
        Ain2 = np.reshape(Ain2,(-1,) + tuple(np.diff(ijSig_cnn).squeeze()),order= 'F')
        Ain2 = np.stack([cv2.resize(ain,(patch_size ,patch_size)) for ain in Ain2])
        predictions = loaded_model.predict(Ain2[:,:,:,np.newaxis], batch_size=min_num_trial, verbose=0)
        keep_cnn = list(np.where(predictions[:, 0] > thresh_CNN_noisy)[0])
        discard = list(np.where(predictions[:, 0] <= thresh_CNN_noisy)[0])
        cnn_pos = Ain2[keep_cnn]
    else:
        keep_cnn = []  # list(range(len(Ain_cnn)))

    if compute_corr:
        keep_corr = []
        for i, (ain, Ypx) in enumerate(zip(Ain, Y_patch)):
            ain, cin, cin_res = rank1nmf(Ypx, ain)
            Ain[i] = ain
            Cin.append(cin)
            Cin_res.append(cin_res)
            rval = corr(ain.copy(), np.mean(Ypx, -1))
            if rval > rval_thr:
                keep_corr.append(i)
        keep_final:List = list(set().union(keep_cnn, keep_corr))
        if len(keep_final) > 0:
            Ain = np.stack(Ain)[keep_final]
        else:
            Ain = []
        Cin = [Cin[kp] for kp in keep_final]
        Cin_res = [Cin_res[kp] for kp in keep_final]
        idx = list(np.array(idx)[keep_final])
    else:
        Ain = [Ain[kp] for kp in keep_cnn]
        Y_patch = [Yres_buf.T[all_indices[kp]] for kp in keep_cnn]
        idx = list(np.array(idx)[keep_cnn])
        for i, (ain, Ypx) in enumerate(zip(Ain, Y_patch)):
            ain, cin, cin_res = rank1nmf(Ypx, ain)
            Ain[i] = ain
            Cin.append(cin)
            Cin_res.append(cin_res)

    return Ain, Cin, Cin_res, idx, ijsig_all, cnn_pos, local_maxima


#%%
@profile
def update_num_components(t, sv, Ab, Cf, Yres_buf, Y_buf, rho_buf,
                          dims, gSig, gSiz, ind_A, CY, CC, groups, oases, gnb=1,
                          rval_thr=0.875, bSiz=3, robust_std=False,
                          N_samples_exceptionality=5, remove_baseline=True,
                          thresh_fitness_delta=-80, thresh_fitness_raw=-20,
                          thresh_overlap=0.25, batch_update_suff_stat=False,
                          sn=None, g=None, thresh_s_min=None, s_min=None,
                          Ab_dense=None, max_num_added=1, min_num_trial=1,
                          loaded_model=None, thresh_CNN_noisy=0.99,
                          sniper_mode=False, use_peak_max=False, test_both=False,
                          mean_buff=None, ssub_B=1, W=None, b0=None,
                          corr_img=None, first_moment=None, second_moment=None,
                          crosscorr=None, col_ind=None, row_ind=None, corr_img_mode=None,
                          max_img=None, downscale_matrix=None):
    """
    Checks for new components in the residual buffer and incorporates them if they pass the acceptance tests
    """

    ind_new = []
    gHalf = np.array(gSiz) // 2

    # number of total components (including background)
    M = np.shape(Ab)[-1]
    N = M - gnb                 # number of coponents (without background)

    sv -= rho_buf.get_first()
    # update variance of residual buffer
    sv += rho_buf.get_last_frames(1).squeeze()
    sv = np.maximum(sv, 0)

    # if max_img is not None:
    #     pnr_img = max_img.ravel(order='F') / np.sqrt(second_moment - first_moment**2)
    #     pnr_img = max_img / np.sqrt(second_moment - first_moment**2).reshape(dims, order='F')

    Ains, Cins, Cins_res, inds, ijsig_all, cnn_pos, local_max = get_candidate_components(
        sv if corr_img is None else corr_img, dims, Yres_buf=Yres_buf,
        min_num_trial=min_num_trial, gSig=gSig, gHalf=gHalf,
        sniper_mode=sniper_mode, rval_thr=rval_thr, patch_size=50,
        loaded_model=loaded_model, thresh_CNN_noisy=thresh_CNN_noisy,
        use_peak_max=use_peak_max, test_both=test_both, mean_buff=mean_buff)

    # cn, pnr = caiman.summary_images.correlation_pnr(Yres_buf.reshape((-1,) + dims, order='F'),
    #                                                 gSig=1, center_psf=False, swap_dim=False)
    # Y_filter = Yres_buf.reshape((-1,) + dims, order='F').copy()
    # for i in range(len(Y_filter)):
    #      # Y_filter[i] = cv2.GaussianBlur(Y_filter[i], tuple(gSiz), gSig[0])  #, Y_filter[i], gSig[1], cv2.BORDER_CONSTANT)
    #      Y_filter[i] = cv2.GaussianBlur(Y_filter[i], tuple(gSiz), 1)  #, Y_filter[i], 1, cv2.BORDER_CONSTANT)

    # cn = caiman.summary_images.local_correlations_fft(#Y_filter, swap_dim=False)
    #     Yres_buf.reshape((-1,) + dims, order='F'), swap_dim=False)

    # foo = get_candidate_components(
    #     # corr_img, dims, Yres_buf=Yres_buf, min_num_trial=min_num_trial, gSig=gSig,
    #     cn, dims, Yres_buf=Yres_buf, min_num_trial=min_num_trial, gSig=gSig,
    #     gHalf=gHalf, sniper_mode=sniper_mode, rval_thr=rval_thr, patch_size=50,
    #     loaded_model=loaded_model, thresh_CNN_noisy=thresh_CNN_noisy,
    #     use_peak_max=use_peak_max, test_both=test_both, mean_buff=mean_buff)
    # Ains, Cins, Cins_res, inds, ijsig_all, cnn_pos, local_max = foo

    # if not t%100:
    #     import matplotlib.pyplot as plt
    #     from scipy.io import loadmat
    #     from caiman.utils.visualization import plot_contours
    #     A = loadmat('/mnt/home/jfriedrich/CNMF_E/eLife_submission/code/' +
    #                 'scripts_figures/fig_striatum/results_bk.mat')['A']
    #     A = csc_matrix(A.toarray().reshape(
    #         dims + (-1,), order='F').reshape((-1, A.shape[-1]), order='C'))
    #     # plt.figure(figsize=(20, 20))
    #     # plt.subplot(221)
    #     # plt.colorbar(plt.imshow(pnr_img))
    #     # plt.subplot(222)
    #     # # plt.colorbar(plt.imshow(corr_img))
    #     # plot_contours(A, corr_img, thr=.6, colors='w', display_numbers=False)
    #     # plt.scatter(*foo[-1].T[::-1], c='r')
    #     # plt.subplot(223)
    #     # plt.colorbar(plt.imshow(pnr_img * corr_img))
    #     # plt.subplot(224)
    #     # # plt.colorbar(plt.imshow(sv.reshape(dims)))
    #     # plot_contours(A, sv.reshape(dims), thr=.6, colors='w', display_numbers=False)
    #     # plt.scatter(*local_max.T[::-1], c='r')
    #     # plt.show()
    #     plt.figure(figsize=(20, 20))
    #     plt.subplot(331)
    #     plt.colorbar(plt.imshow(pnr_img))
    #     plt.subplot(332)
    #     plot_contours(A, corr_img, thr=.6, colors='w', display_numbers=False)
    #     plt.scatter(*foo[-1].T[::-1], c='r')
    #     plt.subplot(333)
    #     plt.colorbar(plt.imshow(pnr_img * corr_img))
    #     plt.subplot(334)
    #     plt.colorbar(plt.imshow(pnr))
    #     plt.subplot(335)
    #     plot_contours(A, cn, thr=.6, colors='w', display_numbers=False)
    #     # plt.scatter(*foo[-1].T[::-1], c='r')
    #     plt.subplot(336)
    #     plt.colorbar(plt.imshow(pnr * cn))
    #     plt.subplot(337)
    #     plot_contours(A, sv.reshape(dims), thr=.6, colors='w', display_numbers=False)
    #     plt.scatter(*local_max.T[::-1], c='r')
    #     plt.show()
    #     import pdb;pdb.set_trace()

    ind_new_all = ijsig_all

    num_added = 0  # len(inds)
    cnt = 0
    for ind, ain, cin, cin_res in zip(inds, Ains, Cins, Cins_res):
        cnt += 1
        ij = np.unravel_index(ind, dims)

        ijSig = [[max(i - temp_g, 0), min(i + temp_g + 1, d)] for i, temp_g, d in zip(ij, gHalf, dims)]
        dims_ain = (np.abs(np.diff(ijSig[1])[0]), np.abs(np.diff(ijSig[0])[0]))

        indices = np.ravel_multi_index(
                np.ix_(*[np.arange(ij[0], ij[1])
                       for ij in ijSig]), dims, order='F').ravel()

        cin_circ = cin.get_ordered()
        useOASIS = False  # whether to use faster OASIS for cell detection
        accepted = True   # flag indicating new component has not been rejected yet

        if Ab_dense is None:
            Ain = np.zeros((np.prod(dims), 1), dtype=np.float32)
            Ain[indices, :] = ain[:, None]
            ff = np.where((Ab.T.dot(Ain).T > thresh_overlap)
                          [:, gnb:])[1] + gnb
        else:
            ff = np.where(Ab_dense[indices, gnb:M].T.dot(
                ain).T > thresh_overlap)[0] + gnb

        if ff.size > 0:
#                accepted = False
            cc = [corr(cin_circ.copy(), cins) for cins in Cf[ff, :]]
            if np.any(np.array(cc) > .25) and accepted:
                accepted = False         # reject component as duplicate

        if s_min is None:
            s_min = 0
        # use s_min * noise estimate * sqrt(1-sum(gamma))
        elif s_min < 0:
            # the formula has been obtained by running OASIS with s_min=0 and lambda=0 on Gaussin noise.
            # e.g. 1 * sigma * sqrt(1-sum(gamma)) corresponds roughly to the root mean square (non-zero) spike size, sqrt(<s^2>)
            #      2 * sigma * sqrt(1-sum(gamma)) corresponds roughly to the 95% percentile of (non-zero) spike sizes
            #      3 * sigma * sqrt(1-sum(gamma)) corresponds roughly to the 99.7% percentile of (non-zero) spike sizes
            s_min = -s_min * sqrt((ain**2).dot(sn[indices]**2)) * sqrt(1 - np.sum(g))

        cin_res = cin_res.get_ordered()
        if accepted:
            if useOASIS:
                oas = OASIS(g=g, s_min=s_min,
                            num_empty_samples=t + 1 - len(cin_res))
                for yt in cin_res:
                    oas.fit_next(yt)
                accepted = oas.get_l_of_last_pool() <= t
            else:
                fitness_delta, erfc_delta, std_rr, _ = compute_event_exceptionality(
                    np.diff(cin_res)[None, :], robust_std=robust_std, N=N_samples_exceptionality)
                if remove_baseline:
                    num_samps_bl = min(len(cin_res) // 5, 800)
                    bl = percentile_filter(cin_res, 8, size=num_samps_bl)
                else:
                    bl = 0
                fitness_raw, erfc_raw, std_rr, _ = compute_event_exceptionality(
                    (cin_res - bl)[None, :], robust_std=robust_std,
                    N=N_samples_exceptionality)
                accepted = (fitness_delta < thresh_fitness_delta) or (
                    fitness_raw < thresh_fitness_raw)

        if accepted:
            # print('adding component' + str(N + 1) + ' at timestep ' + str(t))
            num_added += 1
            ind_new.append(ijSig)

            if oases is not None:
                if not useOASIS:
                    # lambda from Selesnick's 3*sigma*|K| rule
                    # use noise estimate from init batch or use std_rr?
                    #                    sn_ = sqrt((ain**2).dot(sn[indices]**2)) / sqrt(1 - g**2)
                    sn_ = std_rr
                    oas = OASIS(np.ravel(g)[0], 3 * sn_ /
                                (sqrt(1 - g**2) if np.size(g) == 1 else
                                 sqrt((1 + g[1]) * ((1 - g[1])**2 - g[0]**2) / (1 - g[1])))
                                      if s_min == 0 else 0,
                                      s_min, num_empty_samples=t +
                                      1 - len(cin_res),
                                      g2=0 if np.size(g) == 1 else g[1])
                    for yt in cin_res:
                        oas.fit_next(yt)

                oases.append(oas)

            Ain_csc = csc_matrix((ain, (indices, [0] * len(indices))), (np.prod(dims), 1), dtype=np.float32)
            if Ab_dense is None:
                groups = update_order(Ab, Ain, groups)[0]
            else:
                groups = update_order(Ab_dense[indices, :M], ain, groups)[0]
                Ab_dense[indices, M] = ain

            # faster version of scipy.sparse.hstack
            csc_append(Ab, Ain_csc)
            ind_A.append(Ab.indices[Ab.indptr[M]:Ab.indptr[M + 1]])

            tt = t * 1.
            y = Y_buf.get_ordered()
            cin_ = cin
            Cf_ = Cf
            cin_circ_ = cin_circ

<<<<<<< HEAD
=======
            CY[M, indices] = cin_.dot(Y_buf_[:, indices]) / tt

>>>>>>> 701741bc
            # preallocate memory for speed up?
            CC1 = np.hstack([CC, Cf_.dot(cin_circ_ / tt)[:, None]])
            CC2 = np.hstack(
                [(Cf_.dot(cin_circ_)).T, cin_circ_.dot(cin_circ_)]) / tt
            CC = np.vstack([CC1, CC2])
            Cf = np.vstack([Cf, cin_circ])

            if W is not None:  # 1p data, subtract background TODO: restrict to region where component is located
                if ssub_B == 1:
                    x = (y - Ab.dot(Cf).T - b0).T
                    y -= W.dot(x).T
                else:
                    d1, d2 = dims
                    # x = (downscale((y.T - Ab.dot(Cf) - b0[:, None])
                    #                .reshape(dims + (-1,), order='F'), (ssub_B, ssub_B, 1))
                    #      .reshape((-1, len(y)), order='F'))
                    x = downscale_matrix.dot(y.T - Ab.dot(Cf) - b0[:, None])
                    y -= np.repeat(np.repeat(
                        W.dot(x).T.reshape((-1, (d1 - 1) // ssub_B + 1,
                                            (d2 - 1) // ssub_B + 1), order='F'),
                        ssub_B, 1), ssub_B, 2)[:, :d1, :d2].reshape((len(y), -1), order='F')
                y -= b0

            CY[M, indeces] = cin_circ_.dot(y[:, indeces]) / tt

            N = N + 1
            M = M + 1

<<<<<<< HEAD
            if crosscorr is not None:
                # TODO: restrict to indices where component is located
                if Ab_dense is None:
                    Ain = np.zeros(np.prod(dims), dtype=np.float32)
                    Ain[indeces] = ain
                else:
                    Ain = Ab_dense[:, M - 1]
                if corr_img_mode == 'cumulative':
                    # first_moment[indeces] = 0
                    # second_moment[indeces] = 0
                    first_moment[Ain > 0] = 0
                    second_moment[Ain > 0] = 0
                    crosscorr *= (Ain[row_ind]==0) * (Ain[col_ind]==0)
                else:
                    div = t if corr_img_mode == 'cumulative' else len(cin)
                    first_moment[indeces] -= cin.sum() / div * ain
                    # (Y-ac')^2 = Y.^2 + (ac'.^2 - 2Y.ac)
                    second_moment[indeces] += (ain**2 * cin.dot(cin) -
                                               2 * cin.dot(Yres_buf[:, indeces]) * ain) / div
                    crosscorr += (Ain[row_ind] * Ain[col_ind] * cin.dot(cin) -
                                  cin.dot(Yres_buf[:, row_ind]) * Ain[col_ind] -
                                  cin.dot(Yres_buf[:, col_ind]) * Ain[row_ind]) / div
                # max_img[Ain.reshape(dims, order='F') > 0] = 0
                # # max_img[[slice(*i) for i in ijSig]] = first_moment[indeces].reshape(
                # #     np.diff(ijSig).ravel(), order='F')

                
            Yres_buf[:, indeces] -= np.outer(cin, ain)
=======
            Yres_buf[:, indices] -= np.outer(cin, ain)
>>>>>>> 701741bc

            # restrict blurring to region where component is located
            # update bigger region than neural patch to avoid boundary effects
            slices_update = tuple(slice(max(0, ijs[0] - sg // 2), min(d, ijs[1] + sg // 2))
                                  for ijs, sg, d in zip(ijSig, gSiz, dims))
            # filter even bigger region to avoid boundary effects
            slices_filter = tuple(slice(max(0, ijs[0] - sg), min(d, ijs[1] + sg))
                                  for ijs, sg, d in zip(ijSig, gSiz, dims))

            ind_vb = np.ravel_multi_index(
                np.ix_(*[np.arange(sl.start, sl.stop)
                         for sl in slices_update]), dims, order='C').ravel()

            if len(dims) == 3:
                rho_buf[:, ind_vb] = np.stack([imblur(
                    vb.reshape(dims, order='F')[slices_filter], sig=gSig, siz=gSiz,
                    nDimBlur=len(dims))[tuple([slice(
                        slices_update[i].start - slices_filter[i].start,
                        slices_update[i].stop - slices_filter[i].start)
                        for i in range(len(dims))])].ravel() for vb in Yres_buf])**2
            else:
                # faster than looping over frames:
                # transform all frames into one, blur all simultaneously, transform back
                Y_filter = Yres_buf.reshape((-1,) + dims, order='F'
                                            )[:, slices_filter[0], slices_filter[1]]
                T, d0, d1 = Y_filter.shape
                dg = gHalf[0] + d0
                tmp = np.concatenate((Y_filter, np.zeros((T, gHalf[0], d1), dtype=np.float32)),
                                     axis=1).reshape(-1, d1)
                cv2.GaussianBlur(tmp, tuple(gSiz), gSig[0], tmp, gSig[1], cv2.BORDER_CONSTANT)
                slices = tuple([slice(slices_update[i].start - slices_filter[i].start,
                                      slices_update[i].stop - slices_filter[i].start)
                                for i in range(len(dims))])
                rho_buf[:, ind_vb] = tmp.reshape(T, -1, d1)[
                    (slice(None),) + slices].reshape(T, -1)**2

            # import matplotlib.pyplot as plt
            # plt.figure(figsize=(15, 10))
            # plt.subplot(231)
            # plt.colorbar(plt.imshow(pnr_img))
            # plt.subplot(232)
            # plt.colorbar(plt.imshow(corr_img))
            # plt.subplot(233)
            # plt.colorbar(plt.imshow(pnr_img*corr_img))
            # plt.subplot(234)
            # plt.colorbar(plt.imshow(sv.reshape(dims)))

            sv[ind_vb] = np.sum(rho_buf[:, ind_vb], 0)

#            sv = np.sum([imblur(vb.reshape(dims,order='F'), sig=gSig, siz=gSiz, nDimBlur=len(dims))**2 for vb in Yres_buf], 0).reshape(-1)
#            plt.subplot(1,5,4)
#            plt.cla()
#            plt.imshow(sv.reshape(dims), vmax=30)
#            plt.pause(.05)
#            plt.subplot(1,5,5)
#            plt.cla()
#            plt.imshow(Yres_buf.mean(0).reshape(dims,order='F'))
#            plt.imshow(np.sum([imblur(vb.reshape(dims,order='F'),\
#                                       sig=gSig, siz=gSiz, nDimBlur=len(dims))**2\
#                                        for vb in Yres_buf],axis=0), vmax=30)
#            plt.pause(.05)

    #print(np.min(sv))
#    plt.subplot(1,3,3)
#    plt.cla()
#    plt.imshow(Yres_buf.mean(0).reshape(dims, order = 'F'))
#    plt.pause(.05)

            # plt.subplot(235)
            # plt.colorbar(plt.imshow(sv.reshape(dims)))
            # plt.subplot(236)
            # plt.colorbar(plt.imshow(Ain.reshape(dims, order='F')))
            # # plt.colorbar(plt.imshow(Ains.reshape(np.diff(ijsig_all[-1]).ravel())))
            # plt.show()
            # import pdb;pdb.set_trace()

    return Ab, Cf, Yres_buf, rho_buf, CC, CY, ind_A, sv, groups, ind_new, ind_new_all, sv, cnn_pos


#%% remove components online

def remove_components_online(ind_rem, gnb, Ab, use_dense, Ab_dense, AtA, CY,
                             CC, M, N, noisyC, OASISinstances, C_on, exp_comps):

    """
    Remove components indexed by ind_r (indexing starts at zero)

    Args:
        ind_rem list
            indices of components to be removed (starting from zero)
        gnb int
            number of global background components
        Ab  csc_matrix
            matrix of components + background
        use_dense bool
            use dense representation
        Ab_dense ndarray
    """

    ind_rem.sort()
    ind_rem = [ind + gnb for ind in ind_rem[::-1]]
    ind_keep = list(set(range(Ab.shape[-1])) - set(ind_rem))
    ind_keep.sort()

    if use_dense:
        Ab_dense = np.delete(Ab_dense, ind_rem, axis=1)
    else:
        Ab_dense = []
    AtA = np.delete(AtA, ind_rem, axis=0)
    AtA = np.delete(AtA, ind_rem, axis=1)
    CY = np.delete(CY, ind_rem, axis=0)
    CC = np.delete(CC, ind_rem, axis=0)
    CC = np.delete(CC, ind_rem, axis=1)
    M -= len(ind_rem)
    N -= len(ind_rem)
    exp_comps -= len(ind_rem)
    noisyC = np.delete(noisyC, ind_rem, axis=0)
    for ii in ind_rem:
        del OASISinstances[ii - gnb]

    C_on = np.delete(C_on, ind_rem, axis=0)
    Ab = csc_matrix(Ab[:, ind_keep])
    ind_A = list(
        [(Ab.indices[Ab.indptr[ii]:Ab.indptr[ii+1]]) for ii in range(gnb, M)])
    groups = list(map(list, update_order(Ab)[0]))

    return Ab, Ab_dense, CC, CY, M, N, noisyC, OASISinstances, C_on, exp_comps, ind_A, groups, AtA

def initialize_movie_online(Y, K, gSig, rf, stride, base_name,
                            p=1, merge_thresh=0.95, rval_thr_online=0.9, thresh_fitness_delta_online=-30, thresh_fitness_raw_online=-50,
                            rval_thr_init=.5, thresh_fitness_delta_init=-20, thresh_fitness_raw_init=-20,
                            rval_thr_refine=0.95, thresh_fitness_delta_refine=-100, thresh_fitness_raw_refine=-100,
                            final_frate=10, Npeaks=10, single_thread=True, dview=None, n_processes=None):
    """
    Initialize movie using CNMF on minibatch. See CNMF parameters
    """

    Yr = Y.to_2D().T
    # merging threshold, max correlation allowed
    # order of the autoregressive system
    base_name = base_name + '.mmap'
    fname_new = Y.save(base_name, order='C')
    Yr, dims, T = caiman.load_memmap(fname_new)
    d1, d2 = dims
    images = np.reshape(Yr.T, [T] + list(dims), order='F')
    Y = np.reshape(Yr, dims + (T,), order='F')
    Cn2 = caiman.local_correlations(Y)
#    pl.imshow(Cn2)
    #%
    #% RUN ALGORITHM ON PATCHES
#    pl.close('all')
    cnm_init = caiman.source_extraction.cnmf.CNMF(n_processes, method_init='greedy_roi', k=K, gSig=gSig, merge_thresh=merge_thresh,
                                              p=0, dview=dview, Ain=None, rf=rf, stride=stride, method_deconvolution='oasis', skip_refinement=False,
                                              normalize_init=False, options_local_NMF=None,
                                              minibatch_shape=100, minibatch_suff_stat=5,
                                              update_num_comps=True, rval_thr=rval_thr_online, thresh_fitness_delta=thresh_fitness_delta_online, thresh_fitness_raw=thresh_fitness_raw_online,
                                              batch_update_suff_stat=True, max_comp_update_shape=5)

    cnm_init = cnm_init.fit(images)
    A_tot = cnm_init.A
    C_tot = cnm_init.C
    YrA_tot = cnm_init.YrA
    b_tot = cnm_init.b
    f_tot = cnm_init.f

    print(('Number of components:' + str(A_tot.shape[-1])))

    #%

    traces = C_tot + YrA_tot
    #        traces_a=traces-scipy.ndimage.percentile_filter(traces,8,size=[1,np.shape(traces)[-1]/5])
    #        traces_b=np.diff(traces,axis=1)
    fitness_raw, fitness_delta, erfc_raw, erfc_delta, r_values, significant_samples = caiman.components_evaluation.evaluate_components(
        Y, traces, A_tot, C_tot, b_tot, f_tot, final_frate, remove_baseline=True, N=5, robust_std=False, Athresh=0.1, Npeaks=Npeaks,  thresh_C=0.3)

    idx_components_r = np.where(r_values >= rval_thr_init)[0]
    idx_components_raw = np.where(fitness_raw < thresh_fitness_raw_init)[0]
    idx_components_delta = np.where(
        fitness_delta < thresh_fitness_delta_init)[0]

    idx_components = np.union1d(idx_components_r, idx_components_raw)
    idx_components = np.union1d(idx_components, idx_components_delta)
    idx_components_bad = np.setdiff1d(list(range(len(traces))), idx_components)

    print(('Keeping ' + str(len(idx_components)) +
           ' and discarding  ' + str(len(idx_components_bad))))

    A_tot = A_tot.tocsc()[:, idx_components]
    C_tot = C_tot[idx_components]
    #%
    cnm_refine = caiman.source_extraction.cnmf.CNMF(n_processes, method_init='greedy_roi', k=A_tot.shape, gSig=gSig, merge_thresh=merge_thresh, rf=None, stride=None,
                                                p=p, dview=dview, Ain=A_tot, Cin=C_tot, f_in=f_tot, method_deconvolution='oasis', skip_refinement=True,
                                                normalize_init=False, options_local_NMF=None,
                                                minibatch_shape=100, minibatch_suff_stat=5,
                                                update_num_comps=True, rval_thr=rval_thr_refine, thresh_fitness_delta=thresh_fitness_delta_refine, thresh_fitness_raw=thresh_fitness_raw_refine,
                                                batch_update_suff_stat=True, max_comp_update_shape=5)

    cnm_refine = cnm_refine.fit(images)
    #%
    A, C, b, f, YrA, sn = cnm_refine.A, cnm_refine.C, cnm_refine.b, cnm_refine.f, cnm_refine.YrA, cnm_refine.sn
    #%
    final_frate = 10
    Npeaks = 10
    traces = C + YrA

    fitness_raw, fitness_delta, erfc_raw, erfc_delta, r_values, significant_samples = \
        caiman.components_evaluation.evaluate_components(Y, traces, A, C, b, f, final_frate, remove_baseline=True,
                                                     N=5, robust_std=False, Athresh=0.1, Npeaks=Npeaks,  thresh_C=0.3)

    idx_components_r = np.where(r_values >= rval_thr_refine)[0]
    idx_components_raw = np.where(fitness_raw < thresh_fitness_raw_refine)[0]
    idx_components_delta = np.where(
        fitness_delta < thresh_fitness_delta_refine)[0]

    idx_components = np.union1d(idx_components_r, idx_components_raw)
    idx_components = np.union1d(idx_components, idx_components_delta)
    idx_components_bad = np.setdiff1d(list(range(len(traces))), idx_components)

    print(' ***** ')
    print((len(traces)))
    print((len(idx_components)))
    #%
    cnm_refine.idx_components = idx_components
    cnm_refine.idx_components_bad = idx_components_bad
    cnm_refine.r_values = r_values
    cnm_refine.fitness_raw = fitness_raw
    cnm_refine.fitness_delta = fitness_delta
    cnm_refine.Cn2 = Cn2

    #%

#    cnm_init.dview = None
#    save_object(cnm_init,fls[0][:-4]+ '_DS_' + str(ds)+ '_init.pkl')

    return cnm_refine, Cn2, fname_new

def load_OnlineCNMF(filename, dview = None):
    """load object saved with the CNMF save method

    Args:
        filename: str
            hdf5 file name containing the saved object
        dview: multiprocessingor ipyparallel object
            useful to set up parllelization in the objects
    """

    #load params

    for key,val in load_dict_from_hdf5(filename).items():
        if key == 'params':
            prms = CNMFParams()
            prms.data = val['data']
            prms.patch = val['patch']
            prms.preprocess = val['preprocess']
            prms.init = val['init']
            prms.spatial = val['spatial']
            prms.temporal = val['temporal']
            prms.merging = val['merging']
            prms.quality = val['quality']
            prms.quality = val['online']

    new_obj = OnACID(params=prms)

    for key, val in load_dict_from_hdf5(filename).items():
        if key == 'dview':
            setattr(new_obj, key, dview)
        elif key == 'estimates':
            estim = Estimates()
            for key_est, val_est in val.items():
                setattr(estim, key_est, val_est)
            new_obj.estimates = estim
        else:
            if key not in ['params', 'estimates']:
                setattr(new_obj, key, val)

    return new_obj<|MERGE_RESOLUTION|>--- conflicted
+++ resolved
@@ -20,12 +20,9 @@
 from builtins import zip
 
 import cv2
-<<<<<<< HEAD
 from multiprocessing import current_process
 import logging
-=======
 from math import sqrt
->>>>>>> 701741bc
 import numpy as np
 from past.utils import old_div
 from scipy.ndimage import percentile_filter
@@ -2125,11 +2122,8 @@
             Cf_ = Cf
             cin_circ_ = cin_circ
 
-<<<<<<< HEAD
-=======
             CY[M, indices] = cin_.dot(Y_buf_[:, indices]) / tt
 
->>>>>>> 701741bc
             # preallocate memory for speed up?
             CC1 = np.hstack([CC, Cf_.dot(cin_circ_ / tt)[:, None]])
             CC2 = np.hstack(
@@ -2158,7 +2152,6 @@
             N = N + 1
             M = M + 1
 
-<<<<<<< HEAD
             if crosscorr is not None:
                 # TODO: restrict to indices where component is located
                 if Ab_dense is None:
@@ -2187,9 +2180,6 @@
 
                 
             Yres_buf[:, indeces] -= np.outer(cin, ain)
-=======
-            Yres_buf[:, indices] -= np.outer(cin, ain)
->>>>>>> 701741bc
 
             # restrict blurring to region where component is located
             # update bigger region than neural patch to avoid boundary effects
