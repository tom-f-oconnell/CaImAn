# -*- coding: utf-8 -*-
"""
Created on Thu Oct 22 13:22:26 2015

@author: agiovann
"""
from __future__ import division
from __future__ import print_function
#%%
from builtins import map
from builtins import zip
from builtins import str
from builtins import range
from past.utils import old_div
from scipy.ndimage.filters import gaussian_filter
from scipy.ndimage import label, center_of_mass
from skimage.morphology import remove_small_objects, remove_small_holes, dilation
import scipy
import numpy as np
import cv2
import time
from scipy.optimize import linear_sum_assignment
import json
from skimage.filters import sobel
from skimage.morphology import watershed
from scipy import ndimage as ndi
from skimage.draw import polygon
import matplotlib.pyplot as pl
import matplotlib.patches as mpatches
import zipfile
import tempfile
import shutil
import os
from ..motion_correction import tile_and_correct

#%%


def com(A, d1, d2):
    """Calculation of the center of mass for spatial components

     Inputs:
     ------
     A:   np.ndarray
          matrix of spatial components (d x K)

     d1:  int
          number of pixels in x-direction

     d2:  int
          number of pixels in y-direction

     Output:
     -------
     cm:  np.ndarray
          center of mass for spatial components (K x 2)
    """

    if 'csc_matrix' not in str(type(A)):
        A = scipy.sparse.csc_matrix(A)

    Coor = dict()
    Coor['x'] = np.kron(
        np.ones((d2, 1)), np.expand_dims(list(range(d1)), axis=1))
    Coor['y'] = np.kron(np.expand_dims(
        list(range(d2)), axis=1), np.ones((d1, 1)))
    cm = old_div(np.hstack((Coor['x'], Coor['y'])).T * A, A.sum(axis=0)).T
    return np.array(cm)

#%%


def extract_binary_masks_from_structural_channel(Y, min_area_size=30, min_hole_size=15, gSig=5, expand_method='closing', selem=np.ones((3, 3))):
    """Extract binary masks by using adaptive thresholding on a structural channel

    Inputs:
    ------
    Y:                  caiman movie object
                        movie of the structural channel (assumed motion corrected)

    min_area_size:      int
                        ignore components with smaller size

    min_hole_size:      int
                        fill in holes up to that size (donuts)

    gSig:               int
                        average radius of cell

    expand_method:      string
                        method to expand binary masks (morphological closing or dilation)

    selem:              np.array
                        morphological element with which to expand binary masks

    Output:
    -------
    A:                  sparse column format matrix
                        matrix of binary masks to be used for CNMF seeding

    mR:                 np.array
                        mean image used to detect cell boundaries
    """

    mR = Y.mean(axis=0)
    img = cv2.blur(mR, (gSig, gSig))
    img = (img - np.min(img)) / (np.max(img) - np.min(img)) * 255.
    img = img.astype(np.uint8)

    th = cv2.adaptiveThreshold(img, np.max(
        img), cv2.ADAPTIVE_THRESH_GAUSSIAN_C, cv2.THRESH_BINARY, gSig, 0)
    th = remove_small_holes(th > 0, min_size=min_hole_size)
    th = remove_small_objects(th, min_size=min_area_size)
    areas = label(th)

    A = np.zeros((np.prod(th.shape), areas[1]), dtype=bool)

    for i in range(areas[1]):
        temp = (areas[0] == i + 1)
        if expand_method == 'dilation':
            temp = dilation(temp, selem=selem)
        elif expand_method == 'closing':
            temp = dilation(temp, selem=selem)

        A[:, i] = temp.flatten('F')

    return A, mR


#%%
def mask_to_2d(mask):
    # todo todocument
    if mask.ndim > 2:
        _, d1, d2 = np.shape(mask)
        dims = d1, d2
        return scipy.sparse.coo_matrix(np.reshape(mask[:].transpose([1, 2, 0]), (np.prod(dims), -1,), order='F'))
    else:
        dims = np.shape(mask)
        return scipy.sparse.coo_matrix(np.reshape(mask, (np.prod(dims), -1,), order='F'))


#%%
def get_distance_from_A(masks_gt, masks_comp, min_dist=10):
    # todo todocument

    _, d1, d2 = np.shape(masks_gt)
    dims = d1, d2
    A_ben = scipy.sparse.csc_matrix(np.reshape(
        masks_gt[:].transpose([1, 2, 0]), (np.prod(dims), -1,), order='F'))
    A_cnmf = scipy.sparse.csc_matrix(np.reshape(
        masks_comp[:].transpose([1, 2, 0]), (np.prod(dims), -1,), order='F'))

    cm_ben = [scipy.ndimage.center_of_mass(mm) for mm in masks_gt]
    cm_cnmf = [scipy.ndimage.center_of_mass(mm) for mm in masks_comp]

    return distance_masks([A_ben, A_cnmf], [cm_ben, cm_cnmf], min_dist)

#%%


def nf_match_neurons_in_binary_masks(masks_gt, masks_comp, thresh_cost=.7, min_dist=10, print_assignment=False,
                                     plot_results=False, Cn=None, labels=['Session 1','Session 2'], cmap='viridis', D=None, enclosed_thr=None):
    """
    Match neurons expressed as binary masks. Uses Hungarian matching algorithm

    Parameters:
    -----------

    masks_gt: bool ndarray  components x d1 x d2
        ground truth masks

    masks_comp: bool ndarray  components x d1 x d2
        mask to compare to

    thresh_cost: double
        max cost accepted

    min_dist: min distance between cm

    print_assignment:
        for hungarian algorithm

    plot_results: bool

    Cn:
        correlation image or median

    D: list of ndarrays
        list of distances matrices

    enclosed_thr: float
        if not None set distance to at most the specified value when ground truth is a subset of inferred

    Returns:
    --------
    idx_tp_1:
        indeces true pos ground truth mask

    idx_tp_2:
        indeces true pos comp

    idx_fn_1:
        indeces false neg

    idx_fp_2:
        indeces false pos

    performance:

    """

    _, d1, d2 = np.shape(masks_gt)
    dims = d1, d2

    # transpose to have a sparse list of components, then reshaping it to have a 1D matrix red in the Fortran style
    A_ben = scipy.sparse.csc_matrix(np.reshape(
        masks_gt[:].transpose([1, 2, 0]), (np.prod(dims), -1,), order='F'))
    A_cnmf = scipy.sparse.csc_matrix(np.reshape(
        masks_comp[:].transpose([1, 2, 0]), (np.prod(dims), -1,), order='F'))

    # have the center of mass of each element of the two masks
    cm_ben = [scipy.ndimage.center_of_mass(mm) for mm in masks_gt]
    cm_cnmf = [scipy.ndimage.center_of_mass(mm) for mm in masks_comp]

    if D is None:
        #% find distances and matches
        # find the distance between each masks
        D = distance_masks([A_ben, A_cnmf], [cm_ben, cm_cnmf],
                           min_dist, enclosed_thr=enclosed_thr)
        level = 0.98
    else:
        level = .98

    matches, costs = find_matches(D, print_assignment=print_assignment)
    matches = matches[0]
    costs = costs[0]

    #%% compute precision and recall
    TP = np.sum(np.array(costs) < thresh_cost) * 1.
    FN = np.shape(masks_gt)[0] - TP
    FP = np.shape(masks_comp)[0] - TP
    TN = 0

    performance = dict()
    performance['recall'] = old_div(TP, (TP + FN))
    performance['precision'] = old_div(TP, (TP + FP))
    performance['accuracy'] = old_div((TP + TN), (TP + FP + FN + TN))
    performance['f1_score'] = 2 * TP / (2 * TP + FP + FN)
    print(performance)
    #%%
    idx_tp = np.where(np.array(costs) < thresh_cost)[0]
    idx_tp_ben = matches[0][idx_tp]    # ground truth
    idx_tp_cnmf = matches[1][idx_tp]   # algorithm - comp

    idx_fn = np.setdiff1d(
        list(range(np.shape(masks_gt)[0])), matches[0][idx_tp])

    idx_fp = np.setdiff1d(
        list(range(np.shape(masks_comp)[0])), matches[1][idx_tp])

    idx_fp_cnmf = idx_fp

    idx_tp_gt, idx_tp_comp, idx_fn_gt, idx_fp_comp = idx_tp_ben, idx_tp_cnmf, idx_fn, idx_fp_cnmf

    if plot_results:
        try:  # Plotting function
            pl.rcParams['pdf.fonttype'] = 42
            font = {'family': 'Myriad Pro',
                    'weight': 'regular',
                    'size': 10}
            pl.rc('font', **font)
            lp, hp = np.nanpercentile(Cn, [5, 95])
            ses_1 = mpatches.Patch(color='red', label=labels[0])
            ses_2 = mpatches.Patch(color='white', label=labels[1])
            pl.subplot(1, 2, 1)
            pl.imshow(Cn, vmin=lp, vmax=hp, cmap=cmap)
            [pl.contour(norm_nrg(mm), levels=[level], colors='w', linewidths=1)
             for mm in masks_comp[idx_tp_comp]]
            [pl.contour(norm_nrg(mm), levels=[level], colors='r',
                        linewidths=1) for mm in masks_gt[idx_tp_gt]]
            if labels is None:
                pl.title('MATCHES')
            else:
                pl.title('MATCHES: ' + labels[1] + '(w), ' + labels[0] + '(r)')
            pl.legend(handles=[ses_1, ses_2])
            pl.show()
            pl.axis('off')
            pl.subplot(1, 2, 2)
            pl.imshow(Cn, vmin=lp, vmax=hp, cmap=cmap)
            [pl.contour(norm_nrg(mm), levels=[level], colors='w', linewidths=1)
             for mm in masks_comp[idx_fp_comp]]
            [pl.contour(norm_nrg(mm), levels=[level], colors='r',
                        linewidths=1) for mm in masks_gt[idx_fn_gt]]
            if labels is None:
                pl.title('FALSE POSITIVE (w), FALSE NEGATIVE (r)')
            else:
                pl.title(labels[1] + '(w), ' + labels[0] + '(r)')
            pl.legend(handles=[ses_1, ses_2])
            pl.show()
            pl.axis('off')
        except Exception as e:
            print("not able to plot precision recall usually because we are on travis")
            print(e)
    return idx_tp_gt, idx_tp_comp, idx_fn_gt, idx_fp_comp, performance

#%% register_ROIs largely follows the function nf_match_neurons_in_binary_masks


def register_ROIs(A1, A2, dims, template1=None, template2=None, align_flag=True, 
                  D=None, max_thr = 0, use_opt_flow = True, thresh_cost=.7, 
                  max_dist=10, enclosed_thr=None, print_assignment=False, 
                  plot_results=False, Cn=None, cmap='viridis'):
    """
    Register ROIs across different sessions using an intersection over union 
    metric and the Hungarian algorithm for optimal matching

    Parameters:
    -----------

    A1: ndarray or csc_matrix  # pixels x # of components
        ROIs from session 1

    A2: ndarray or csc_matrix  # pixels x # of components
        ROIs from session 2

    dims: list or tuple
        dimensionality of the FOV

    template1: ndarray dims
        template from session 1

    template2: ndarray dims
        template from session 2

    align_flag: bool
        align the templates before matching

    D: ndarray
        matrix of distances in the event they are pre-computed

    max_thr: scalar
        max threshold parameter before binarization    
    
    use_opt_flow: bool
        use dense optical flow to align templates
    
    thresh_cost: scalar
        maximum distance considered

    max_dist: scalar
        max distance between centroids

    enclosed_thr: float
        if not None set distance to at most the specified value when ground 
        truth is a subset of inferred

    print_assignment: bool
        print pairs of matched ROIs

    plot_results: bool
        create a plot of matches and mismatches

    Cn: ndarray
        background image for plotting purposes

    cmap: string
        colormap for background image

    Returns:
    --------
    matched_ROIs1: list
        indeces of matched ROIs from session 1

    matched_ROIs2: list
        indeces of matched ROIs from session 2

    non_matched1: list
        indeces of non-matched ROIs from session 1

    non_matched2: list
        indeces of non-matched ROIs from session 2

    performance:  list
        (precision, recall, accuracy, f_1 score) with A1 taken as ground truth

    A2: csc_matrix  # pixels x # of components
        ROIs from session 2 aligned to session 1

    """

#    if 'csc_matrix' not in str(type(A1)):
#        A1 = scipy.sparse.csc_matrix(A1)
#    if 'csc_matrix' not in str(type(A2)):
#        A2 = scipy.sparse.csc_matrix(A2)

    if 'ndarray' not in str(type(A1)):
        A1 = A1.toarray()
    if 'ndarray' not in str(type(A2)):
        A2 = A2.toarray()

    if template1 is None or template2 is None:
        align_flag = False

    x_grid, y_grid = np.meshgrid(np.arange(0., dims[0]).astype(
                np.float32), np.arange(0., dims[1]).astype(np.float32))
    
    if align_flag:  # first align ROIs from session 2 to the template from session 1
        if use_opt_flow:
            template1_norm = np.uint8(template1*(template1 > 0)*255)
            template2_norm = np.uint8(template2*(template2 > 0)*255)
            flow = cv2.calcOpticalFlowFarneback(np.uint8(template1_norm*255),
                                                np.uint8(template2_norm*255),
                                                None,0.5,3,128,3,7,1.5,0)
            x_remap = (flow[:,:,0] + x_grid).astype(np.float32) 
            y_remap = (flow[:,:,1] + y_grid).astype(np.float32)
            
        else:
            template2, shifts, _, xy_grid = tile_and_correct(template2, template1 - template1.min(),
                                                             [int(
                                                                 dims[0] / 4), int(dims[1] / 4)], [16, 16], [10, 10],
                                                             add_to_movie=template2.min(), shifts_opencv=True)
            
            dims_grid = tuple(np.max(np.stack(xy_grid, axis=0), axis=0) -
                              np.min(np.stack(xy_grid, axis=0), axis=0) + 1)
            _sh_ = np.stack(shifts, axis=0)
            shifts_x = np.reshape(_sh_[:, 1], dims_grid,
                                  order='C').astype(np.float32)
            #print(shifts_x)
            shifts_y = np.reshape(_sh_[:, 0], dims_grid,
                                  order='C').astype(np.float32)
            #print(shifts_y)
            
            x_remap = (-np.resize(shifts_x, dims) + x_grid).astype(np.float32)
            y_remap = (-np.resize(shifts_y, dims) + y_grid).astype(np.float32)

        A_2t = np.reshape(A2, dims + (-1,), order='F').transpose(2, 0, 1)
        A2 = np.stack([cv2.remap(img.astype(np.float32), x_remap,
                                 y_remap, cv2.INTER_NEAREST) for img in A_2t], axis=0)
        A2 = np.reshape(A2.transpose(1, 2, 0),
                        (A1.shape[0], A_2t.shape[0]), order='F')

    A1 = np.stack([a*(a>max_thr*a.max()) for a in A1.T]).T 
    A2 = np.stack([a*(a>max_thr*a.max()) for a in A2.T]).T 

    if D is None:
        if 'csc_matrix' not in str(type(A1)):
            A1 = scipy.sparse.csc_matrix(A1)
        if 'csc_matrix' not in str(type(A2)):
            A2 = scipy.sparse.csc_matrix(A2)
            
        cm_1 = com(A1, dims[0], dims[1])
        cm_2 = com(A2, dims[0], dims[1])
        A1_tr = (A1 > 0).astype(float)
        A2_tr = (A2 > 0).astype(float)
        D = distance_masks([A1_tr, A2_tr], [cm_1, cm_2],
                           max_dist, enclosed_thr=enclosed_thr)

    matches, costs = find_matches(D, print_assignment=print_assignment)
    matches = matches[0]
    costs = costs[0]

    #%% store indeces

    idx_tp = np.where(np.array(costs) < thresh_cost)[0]
    if len(idx_tp) > 0:
        matched_ROIs1 = matches[0][idx_tp]    # ground truth
        matched_ROIs2 = matches[1][idx_tp]   # algorithm - comp
        non_matched1 = np.setdiff1d(
            list(range(D[0].shape[0])), matches[0][idx_tp])
        non_matched2 = np.setdiff1d(
            list(range(D[0].shape[1])), matches[1][idx_tp])
        TP = np.sum(np.array(costs) < thresh_cost) * 1.
    else:
        TP = 0.
        plot_results = False
        matched_ROIs1 = []
        matched_ROIs2 = []
        non_matched1 = list(range(D[0].shape[0]))
        non_matched2 = list(range(D[0].shape[1]))

    #%% compute precision and recall

    FN = D[0].shape[0] - TP
    FP = D[0].shape[1] - TP
    TN = 0

    performance = dict()
    performance['recall'] = old_div(TP, (TP + FN))
    performance['precision'] = old_div(TP, (TP + FP))
    performance['accuracy'] = old_div((TP + TN), (TP + FP + FN + TN))
    performance['f1_score'] = 2 * TP / (2 * TP + FP + FN)
    print(performance)

    if plot_results:
        if Cn is None:
            if template1 is not None:
                Cn = template1
            elif template2 is not None:
                Cn = template2
            else:
                Cn = np.reshape(A1.sum(1) + A2.sum(1), dims, order='F')

        masks_1 = np.reshape(A1.toarray(), dims + (-1,),
                             order='F').transpose(2, 0, 1)
        masks_2 = np.reshape(A2.toarray(), dims + (-1,),
                             order='F').transpose(2, 0, 1)
#        try : #Plotting function
        level = 0.98
        pl.rcParams['pdf.fonttype'] = 42
        font = {'family': 'Myriad Pro',
                'weight': 'regular',
                'size': 10}
        pl.rc('font', **font)
        lp, hp = np.nanpercentile(Cn, [5, 95])
        pl.subplot(1, 2, 1)
        pl.imshow(Cn, vmin=lp, vmax=hp, cmap=cmap)
        [pl.contour(norm_nrg(mm), levels=[level], colors='w', linewidths=1)
         for mm in masks_1[matched_ROIs1]]
        [pl.contour(norm_nrg(mm), levels=[level], colors='r', linewidths=1)
         for mm in masks_2[matched_ROIs2]]
        pl.title('Matches')
        pl.axis('off')
        pl.subplot(1, 2, 2)
        pl.imshow(Cn, vmin=lp, vmax=hp, cmap=cmap)
        [pl.contour(norm_nrg(mm), levels=[level], colors='w', linewidths=1)
         for mm in masks_1[non_matched1]]
        [pl.contour(norm_nrg(mm), levels=[level], colors='r', linewidths=1)
         for mm in masks_2[non_matched2]]
        pl.title('Mismatches')
        pl.axis('off')
#        except Exception as e:
#            print("not able to plot precision recall usually because we are on travis")
#            print(e)

    return matched_ROIs1, matched_ROIs2, non_matched1, non_matched2, performance, A2

#%% register multi session ROIs
<<<<<<< HEAD

def register_multisession(A, dims, templates = [None], align_flag=True, thresh_cost=.7, max_dist=10, enclosed_thr=None):
=======
    
def register_multisession(A, dims, templates = [None], align_flag=True, 
                          max_thr = 0, use_opt_flow = True, thresh_cost=.7, 
                          max_dist=10, enclosed_thr=None):
>>>>>>> ca2abd9d
    """
    Register ROIs across multiple sessions using an intersection over union metric
    and the Hungarian algorithm for optimal matching. Registration occurs by
    aligning session 1 to session 2, keeping the union of the matched and
    non-matched components to register with session 3 and so on.

    Parameters:
    -----------

    A: list of ndarray or csc_matrix matrices # pixels x # of components
       ROIs from each session

    dims: list or tuple
        dimensionality of the FOV

    template: list of ndarray matrices of size dims
        templates from each session

    align_flag: bool
        align the templates before matching

    max_thr: scalar
        max threshold parameter before binarization    
    
    use_opt_flow: bool
        use dense optical flow to align templates

    thresh_cost: scalar
        maximum distance considered

    max_dist: scalar
        max distance between centroids

    enclosed_thr: float
        if not None set distance to at most the specified value when ground 
        truth is a subset of inferred

    Returns:
    --------

    A_union: csc_matrix # pixels x # of total distinct components
<<<<<<< HEAD
        union of all kept ROIs

    matchings: list of lists
        matchings[i][j] = k means that component j from session i is represented
        by component k in A_union

    matched_ROIs1: list
        indeces of matched ROIs from session 1

    matched_ROIs2: list
        indeces of matched ROIs from session 2

    non_matched1: list
        indeces of non-matched ROIs from session 1

    non_matched2: list
        indeces of non-matched ROIs from session 1

    performance:  list
        (precision, recall, accuracy, f_1 score) with A1 taken as ground truth

    A2: csc_matrix  # pixels x # of components
        ROIs from session 2 aligned to session 1

=======
        union of all kept ROIs 
        
    assignments: ndarray int of size # of total distinct components x # sessions
        element [i,j] = k if component k from session j is mapped to component
        i in the A_union matrix. If there is no much the value is NaN
    
    matchings: list of lists
        matchings[i][j] = k means that component j from session i is represented
        by component k in A_union
        
>>>>>>> ca2abd9d
    """

    n_sessions = len(A)
    templates = list(templates)
    if len(templates) == 1:
        templates = n_sessions*templates

    if n_sessions <= 1:
        raise Exception('number of sessions must be greater than 1')

    A = [a.toarray() if 'ndarray' not in str(type(a)) else a for a in A]
    
    A_union = A[0].copy()
    matchings = []
    matchings.append(list(range(A_union.shape[-1])))
    
    for sess in range(1,n_sessions):
        reg_results = register_ROIs(A[sess], A_union, dims, 
                                    template1 = templates[sess], 
                                    template2 = templates[sess-1], align_flag=True, 
                                    max_thr = max_thr, use_opt_flow = use_opt_flow,
                                    thresh_cost = thresh_cost, max_dist = max_dist, 
                                    enclosed_thr = enclosed_thr)
        
        mat_sess, mat_un, nm_sess, nm_un, _, A2 = reg_results
        print(len(mat_sess))
        A_union = A2.copy()
        A_union[:,mat_un] = A[sess][:,mat_sess]
        A_union = np.concatenate((A_union.toarray(), A[sess][:,nm_sess]), axis = 1)
        new_match = np.zeros(A[sess].shape[-1], dtype = int)
        new_match[mat_sess] = mat_un
        new_match[nm_sess] = range(A2.shape[-1],A_union.shape[-1])
        matchings.append(new_match.tolist())
    
    assignments = np.empty((A_union.shape[-1], n_sessions))*np.nan
    for sess in range(n_sessions):
        assignments[matchings[sess],sess] = range(len(matchings[sess]))
    
    return A_union, assignments, matchings

#%% extract active components
    
def extract_active_components(assignments, indeces, only = True):
    """
    Computes the indeces of components that were active in a specified set of 
    sessions. 
    
    Parameters:
    -------------
    
    assignments: ndarray # of components X # of sessions
        assignments matrix returned by function register_multisession
        
    indeces: list int
        set of sessions to look for active neurons. Session 1 corresponds to a
        pythonic index 0 etc
        
    only: bool
        If True return components that were active ONLY in these sessions and
        where inactive in all the others. If False components can be active
        in other sessions as well
        
    Returns:
    ---------
    
    components: list int
        indeces of components 
    
    """
    
    components = np.where(np.isnan(assignments[:,indeces]).sum(-1) == 0)[0]
            
    if only:
        not_inds = list(np.setdiff1d(range(assignments.shape[-1]), indeces))
        not_comps = np.where(np.isnan(assignments[:,not_inds]).sum(-1) == 
                             len(not_inds))[0]
        components = np.intersect1d(components, not_comps)
    
    return components
#%% threshold
def norm_nrg(a_):

    a = a_.copy()
    dims = a.shape
    a = a.reshape(-1, order='F')
    indx = np.argsort(a, axis=None)[::-1]
    cumEn = np.cumsum(a.flatten()[indx]**2)
    cumEn /= cumEn[-1]
    a = np.zeros(np.prod(dims))
    a[indx] = cumEn
    return a.reshape(dims, order='F')

#%% compute mask distances


def distance_masks(M_s, cm_s, max_dist, enclosed_thr=None):
    """
    Compute distance matrix based on an intersection over union metric. Matrix are compared in order,
    with matrix i compared with matrix i+1

    Parameters:
    ----------
    M_s: tuples of 1-D arrays
        The thresholded A matrices (masks) to compare, output of threshold_components

    cm_s: list of list of 2-ples
        the centroids of the components in each M_s

    max_dist: float
        maximum distance among centroids allowed between components. This corresponds to a distance
        at which two components are surely disjoined

    enclosed_thr: float
        if not None set distance to at most the specified value when ground truth is a subset of inferred


    Returns:
    --------
    D_s: list of matrix distances

    Raise:
    ------
    Exception('Nan value produced. Error in inputs')


    """
    D_s = []

    for gt_comp, test_comp, cmgt_comp, cmtest_comp in zip(M_s[:-1], M_s[1:], cm_s[:-1], cm_s[1:]):

        # todo : better with a function that calls itself
        print('New Pair **')
        # not to interfer with M_s
        gt_comp = gt_comp.copy()[:, :]
        test_comp = test_comp.copy()[:, :]

        # the number of components for each
        nb_gt = np.shape(gt_comp)[-1]
        nb_test = np.shape(test_comp)[-1]
        D = np.ones((nb_gt, nb_test))

        cmgt_comp = np.array(cmgt_comp)
        cmtest_comp = np.array(cmtest_comp)
        if enclosed_thr is not None:
            gt_val = gt_comp.T.dot(gt_comp).diagonal()
        for i in range(nb_gt):
            # for each components of gt
            k = gt_comp[:, np.repeat(i, nb_test)] + test_comp
            # k is correlation matrix of this neuron to every other of the test
            for j in range(nb_test):  # for each components on the tests
                dist = np.linalg.norm(cmgt_comp[i] - cmtest_comp[j])
                # we compute the distance of this one to the other ones
                if dist < max_dist:
                    # union matrix of the i-th neuron to the jth one
                    union = k[:, j].sum()
                    # we could have used OR for union and AND for intersection while converting
                    # the matrice into real boolean before

                    # product of the two elements' matrices
                    # we multiply the boolean values from the jth omponent to the ith
                    intersection = np.array(gt_comp[:, i].T.dot(
                        test_comp[:, j]).todense()).squeeze()

                    # if we don't have even a union this is pointless
                    if union > 0:

                        # intersection is removed from union since union contains twice the overlaping area
                        # having the values in this format 0-1 is helpfull for the hungarian algorithm that follows
                        D[i, j] = 1 - 1. * intersection / \
                            (union - intersection)
                        if enclosed_thr is not None:
                            if intersection == gt_val[j] or intersection == gt_val[i]:
                                D[i, j] = min(D[i, j], 0.5)
                    else:
                        D[i, j] = 1.

                    if np.isnan(D[i, j]):
                        raise Exception('Nan value produced. Error in inputs')
                else:
                    D[i, j] = 1

        D_s.append(D)
    return D_s


#%% find matches
def find_matches(D_s, print_assignment=False):
    # todo todocument

    matches = []
    costs = []
    t_start = time.time()
    for ii, D in enumerate(D_s):
        # we make a copy not to set changes in the original
        DD = D.copy()
        if np.sum(np.where(np.isnan(DD))) > 0:
            raise Exception('Distance Matrix contains NaN, not allowed!')

        # we do the hungarian
        indexes = linear_sum_assignment(DD)
        indexes2 = [(ind1, ind2) for ind1, ind2 in zip(indexes[0], indexes[1])]
        matches.append(indexes)
        DD = D.copy()
        total = []
        # we want to extract those informations from the hungarian algo
        for row, column in indexes2:
            value = DD[row, column]
            if print_assignment:
                print(('(%d, %d) -> %f' % (row, column, value)))
            total.append(value)
        print(('FOV: %d, shape: %d,%d total cost: %f' %
               (ii, DD.shape[0], DD.shape[1], np.sum(total))))
        print((time.time() - t_start))
        costs.append(total)
        # send back the results in the format we want
    return matches, costs


#%%
def link_neurons(matches, costs, max_cost=0.6, min_FOV_present=None):
    """
    Link neurons from different FOVs given matches and costs obtained from the hungarian algorithm

    Parameters:
    ----------
    matches: lists of list of tuple
        output of the find_matches function

    costs: list of lists of scalars
        cost associated to each match in matches

    max_cost: float
        maximum allowed value of the 1- intersection over union metric

    min_FOV_present: int
        number of FOVs that must consequently contain the neuron starting from 0. If none
        the neuro must be present in each FOV

    Returns:
    --------
    neurons: list of arrays representing the indices of neurons in each FOV

    """
    if min_FOV_present is None:
        min_FOV_present = len(matches)

    neurons = []
    num_neurons = 0
    num_chunks = len(matches) + 1
    for idx in range(len(matches[0][0])):
        neuron = []
        neuron.append(idx)
        for match, cost, _ in zip(matches, costs, list(range(1, num_chunks))):
            rows, cols = match
            m_neur = np.where(rows == neuron[-1])[0].squeeze()
            if m_neur.size > 0:
                if cost[m_neur] <= max_cost:
                    neuron.append(cols[m_neur])
                else:
                    break
            else:
                break
        if len(neuron) > min_FOV_present:
            num_neurons += 1
            neurons.append(neuron)

    neurons = np.array(neurons).T
    print(('num_neurons:' + str(num_neurons)))
    return neurons


#%%
def nf_load_masks(file_name, dims):
    # todo todocument

    # load the regions (training data only)
    with open(file_name) as f:
        regions = json.load(f)

    def tomask(coords):
        mask = np.zeros(dims)
        mask[list(zip(*coords))] = 1
        return mask

    masks = np.array([tomask(s['coordinates']) for s in regions])
    return masks


#%%
def nf_masks_to_json(binary_masks, json_filename):
    """
    Take as input a tensor of binary mask and produces json format for neurofinder

    Parameters:
    -----------
    binary_masks: 3d ndarray (components x dimension 1  x dimension 2)

    json_filename: str

    Returns:
    --------
    regions: list of dict
        regions in neurofinder format

    """
    regions = []
    for m in binary_masks:
        coords = [[x, y] for x, y in zip(*np.where(m))]
        regions.append({"coordinates": coords})

    with open(json_filename, 'w') as f:
        f.write(json.dumps(regions))

    return regions

#%%


def nf_read_roi(fileobj):
    '''
    points = read_roi(fileobj)
    Read ImageJ's ROI format

    Addapted from https://gist.github.com/luispedro/3437255
    '''
# This is based on:
# http://rsbweb.nih.gov/ij/developer/source/ij/io/RoiDecoder.java.html
# http://rsbweb.nih.gov/ij/developer/source/ij/io/RoiEncoder.java.html

    # TODO: Use an enum
    #SPLINE_FIT = 1
    #DOUBLE_HEADED = 2
    #OUTLINE = 4
    #OVERLAY_LABELS = 8
    #OVERLAY_NAMES = 16
    #OVERLAY_BACKGROUNDS = 32
    #OVERLAY_BOLD = 64
    SUB_PIXEL_RESOLUTION = 128
    #DRAW_OFFSET = 256

    pos = [4]

    def get8():
        pos[0] += 1
        s = fileobj.read(1)
        if not s:
            raise IOError('readroi: Unexpected EOF')
        return ord(s)

    def get16():
        b0 = get8()
        b1 = get8()
        return (b0 << 8) | b1

    def get32():
        s0 = get16()
        s1 = get16()
        return (s0 << 16) | s1

    def getfloat():
        v = np.int32(get32())
        return v.view(np.float32)

    magic = fileobj.read(4)
    if magic != 'Iout':
        #        raise IOError('Magic number not found')
        print('Magic number not found')
    version = get16()

    # It seems that the roi type field occupies 2 Bytes, but only one is used

    roi_type = get8()
    # Discard second Byte:
    get8()

#    if not (0 <= roi_type < 11):
#        print(('roireader: ROI type %s not supported' % roi_type))
#
#    if roi_type != 7:
#
#        print(('roireader: ROI type %s not supported (!= 7)' % roi_type))

    top = get16()
    left = get16()
    bottom = get16()
    right = get16()
    n_coordinates = get16()

    x1 = getfloat()
    y1 = getfloat()
    x2 = getfloat()
    y2 = getfloat()
    stroke_width = get16()
    shape_roi_size = get32()
    stroke_color = get32()
    fill_color = get32()
    subtype = get16()
    if subtype != 0:
        raise ValueError(
            'roireader: ROI subtype %s not supported (!= 0)' % subtype)
    options = get16()
    arrow_style = get8()
    arrow_head_size = get8()
    rect_arc_size = get16()
    position = get32()
    header2offset = get32()

    if options & SUB_PIXEL_RESOLUTION:
        getc = getfloat
        points = np.empty((n_coordinates, 2), dtype=np.float32)
    else:
        getc = get16
        points = np.empty((n_coordinates, 2), dtype=np.int16)
    points[:, 1] = [getc() for i in range(n_coordinates)]
    points[:, 0] = [getc() for i in range(n_coordinates)]
    points[:, 1] += left
    points[:, 0] += top
    points -= 1

    return points


#%%
def nf_read_roi_zip(fname, dims, return_names=False):
    # todo todocument

    with zipfile.ZipFile(fname) as zf:
        names = zf.namelist()
        coords = [nf_read_roi(zf.open(n))
                  for n in names]

    def tomask(coords):
        mask = np.zeros(dims)
        coords = np.array(coords)
        rr, cc = polygon(coords[:, 0] + 1, coords[:, 1] + 1)
        mask[rr, cc] = 1

        return mask

    masks = np.array([tomask(s - 1) for s in coords])
    if return_names:
        return masks, names
    else:
        return masks
#%%


def nf_merge_roi_zip(fnames, idx_to_keep, new_fold):
    """
    Create a zip file containing ROIs for ImageJ by combining elements from a list of ROI zip files

    Parameters:
    -----------
        fnames: str
            list of zip files containing ImageJ rois

        idx_to_keep:   list of lists
            for each zip file index of elements to keep

        new_fold: str
            name of the output zip file (without .zip extension)

    """
    folders_rois = []
    files_to_keep = []
    # unzip the files and keep only the ones that are requested
    for fn, idx in zip(fnames, idx_to_keep):
        dirpath = tempfile.mkdtemp()
        folders_rois.append(dirpath)
        with zipfile.ZipFile(fn) as zf:
            name_rois = zf.namelist()
            print(len(name_rois))
        zip_ref = zipfile.ZipFile(fn, 'r')
        zip_ref.extractall(dirpath)
        files_to_keep.append([os.path.join(dirpath, ff)
                              for ff in np.array(name_rois)[idx]])
        zip_ref.close()

    os.makedirs(new_fold)
    for fls in files_to_keep:
        for fl in fls:
            shutil.move(fl, new_fold)
    shutil.make_archive(new_fold, 'zip', new_fold)
    shutil.rmtree(new_fold)


#%%
def extract_binary_masks_blob(A, neuron_radius, dims, num_std_threshold=1, minCircularity=0.5,
                              minInertiaRatio=0.2, minConvexity=.8):
    """
    Function to extract masks from data. It will also perform a preliminary selectino of good masks based on criteria like shape and size

    Parameters:
    ----------
    A: scipy.sparse matris
        contains the components as outputed from the CNMF algorithm

    neuron_radius: float
        neuronal radius employed in the CNMF settings (gSiz)

    num_std_threshold: int
        number of times above iqr/1.349 (std estimator) the median to be considered as threshold for the component

    minCircularity: float
        parameter from cv2.SimpleBlobDetector

    minInertiaRatio: float
        parameter from cv2.SimpleBlobDetector

    minConvexity: float
        parameter from cv2.SimpleBlobDetector

    Returns:
    --------
    masks: np.array

    pos_examples:

    neg_examples:

    """
    params = cv2.SimpleBlobDetector_Params()
    params.minCircularity = minCircularity
    params.minInertiaRatio = minInertiaRatio
    params.minConvexity = minConvexity

    # Change thresholds
    params.blobColor = 255

    params.minThreshold = 0
    params.maxThreshold = 255
    params.thresholdStep = 3

    params.minArea = np.pi * ((neuron_radius * .75)**2)

    params.filterByColor = True
    params.filterByArea = True
    params.filterByCircularity = True
    params.filterByConvexity = True
    params.filterByInertia = True

    detector = cv2.SimpleBlobDetector_create(params)

    masks_ws = []
    pos_examples = []
    neg_examples = []

    for count, comp in enumerate(A.tocsc()[:].T):

        print(count)
        comp_d = np.array(comp.todense())
        gray_image = np.reshape(comp_d, dims, order='F')
        gray_image = (gray_image - np.min(gray_image)) / \
            (np.max(gray_image) - np.min(gray_image)) * 255
        gray_image = gray_image.astype(np.uint8)

        # segment using watershed
        markers = np.zeros_like(gray_image)
        elevation_map = sobel(gray_image)
        thr_1 = np.percentile(gray_image[gray_image > 0], 50)
        iqr = np.diff(np.percentile(gray_image[gray_image > 0], (25, 75)))
        thr_2 = thr_1 + num_std_threshold * iqr / 1.35
        markers[gray_image < thr_1] = 1
        markers[gray_image > thr_2] = 2
        edges = watershed(elevation_map, markers) - 1
        # only keep largest object
        label_objects, _ = ndi.label(edges)
        sizes = np.bincount(label_objects.ravel())

        if len(sizes) > 1:
            idx_largest = np.argmax(sizes[1:])
            edges = (label_objects == (1 + idx_largest))
            edges = ndi.binary_fill_holes(edges)
        else:
            print('empty component')
            edges = np.zeros_like(edges)

        masks_ws.append(edges)
        keypoints = detector.detect((edges * 200.).astype(np.uint8))

        if len(keypoints) > 0:
            pos_examples.append(count)
        else:
            neg_examples.append(count)

    return np.array(masks_ws), np.array(pos_examples), np.array(neg_examples)


#%%
def extract_binary_masks_blob_parallel(A, neuron_radius, dims, num_std_threshold=1, minCircularity=0.5,
                                       minInertiaRatio=0.2, minConvexity=.8, dview=None):
    # todo todocument

    pars = []
    for a in range(A.shape[-1]):
        pars.append([A[:, a], neuron_radius, dims, num_std_threshold,
                     minCircularity, minInertiaRatio, minConvexity])
    if dview is not None:
        res = dview.map_sync(
            extract_binary_masks_blob_parallel_place_holder, pars)
    else:
        res = list(map(extract_binary_masks_blob_parallel_place_holder, pars))

    masks = []
    is_pos = []
    is_neg = []
    for r in res:
        masks.append(np.squeeze(r[0]))
        is_pos.append(r[1])
        is_neg.append(r[2])

    masks = np.dstack(masks).transpose([2, 0, 1])
    return masks, is_pos, is_neg


#%%
def extract_binary_masks_blob_parallel_place_holder(pars):
    A, neuron_radius, dims, num_std_threshold, _, minInertiaRatio, minConvexity = pars
    masks_ws, pos_examples, neg_examples = extract_binary_masks_blob(A, neuron_radius,
                                                                     dims, num_std_threshold=num_std_threshold, minCircularity=0.5,
                                                                     minInertiaRatio=minInertiaRatio, minConvexity=minConvexity)
    return masks_ws, len(pos_examples), len(neg_examples)

#%%


def extractROIsFromPCAICA(spcomps, numSTD=4, gaussiansigmax=2, gaussiansigmay=2, thresh=None):
    """
    Given the spatial components output of the IPCA_stICA function extract possible regions of interest

    The algorithm estimates the significance of a components by thresholding the components after gaussian smoothing

    Parameters:
    -----------

    spcompomps, 3d array containing the spatial components

    numSTD: number of standard deviation above the mean of the spatial component to be considered signiificant
    """

    numcomps, _, _ = spcomps.shape

    allMasks = []
    maskgrouped = []
    for k in range(0, numcomps):
        comp = spcomps[k]
        comp = gaussian_filter(comp, [gaussiansigmay, gaussiansigmax])

        q75, q25 = np.percentile(comp, [75, 25])
        iqr = q75 - q25
        minCompValuePos = np.median(comp) + numSTD * iqr / 1.35
        minCompValueNeg = np.median(comp) - numSTD * iqr / 1.35

        # got both positive and negative large magnitude pixels
        if thresh is None:
            compabspos = comp * (comp > minCompValuePos) - \
                comp * (comp < minCompValueNeg)
        else:
            compabspos = comp * (comp > thresh) - comp * (comp < -thresh)

        labeledpos, n = label(compabspos > 0, np.ones((3, 3)))
        maskgrouped.append(labeledpos)
        for jj in range(1, n + 1):
            tmp_mask = np.asarray(labeledpos == jj)
            allMasks.append(tmp_mask)

    return allMasks, maskgrouped
#%%


def detect_duplicates_and_subsets(binary_masks, predictions=None, r_values=None, dist_thr=0.1, min_dist=10,
                                  thresh_subset=0.8):

    cm = [scipy.ndimage.center_of_mass(mm) for mm in binary_masks]
    sp_rois = scipy.sparse.csc_matrix(
        np.reshape(binary_masks, (binary_masks.shape[0], -1)).T)
    D = distance_masks([sp_rois, sp_rois], [cm, cm], min_dist)[0]
    np.fill_diagonal(D, 1)
    overlap = sp_rois.T.dot(sp_rois).toarray()
    sz = np.array(sp_rois.sum(0))
    print(sz.shape)
    overlap = overlap/sz.T
    np.fill_diagonal(overlap, 0)
    # pairs of duplicate indeces

    indeces_orig = np.where((D < dist_thr) | ((overlap) >= thresh_subset))
    indeces_orig = [(a, b) for a, b in zip(indeces_orig[0], indeces_orig[1])]

    use_max_area = False
    if predictions is not None:
        metric = predictions.squeeze()
    elif r_values is not None:
        metric = r_values.squeeze()
    else:
        metric = sz.squeeze()
        print('***** USING MAX AREA BY DEFAULT')

    overlap_tmp = overlap.copy() >= thresh_subset
    overlap_tmp = overlap_tmp*metric[:, None]

    max_idx = np.argmax(overlap_tmp)
    one, two = np.unravel_index(max_idx, overlap_tmp.shape)
    max_val = overlap_tmp[one, two]

    indeces_to_keep = []
    indeces_to_remove = []
    while max_val > 0:
        one, two = np.unravel_index(max_idx, overlap_tmp.shape)
        if metric[one] > metric[two]:
            #indeces_to_keep.append(one)
            overlap_tmp[:,two] = 0
            overlap_tmp[two,:] = 0
            indeces_to_remove.append(two)
            #if two in indeces_to_keep:
            #    indeces_to_keep.remove(two)
        else:
            overlap_tmp[:,one] = 0
            overlap_tmp[one,:] = 0
            indeces_to_remove.append(one)
            #indeces_to_keep.append(two)
            #if one in indeces_to_keep:
            #    indeces_to_keep.remove(one)

        max_idx = np.argmax(overlap_tmp)
        one, two = np.unravel_index(max_idx, overlap_tmp.shape)
        max_val = overlap_tmp[one, two]

    #indeces_to_remove = np.setdiff1d(np.unique(indeces_orig),indeces_to_keep)
    indeces_to_keep = np.setdiff1d(np.unique(indeces_orig),indeces_to_remove)

#    if len(indeces) > 0:
#        if use_max_area:
#            # if is to  deal with tie breaks in case of same area
#            indeces_keep = np.argmax([[overlap[sec, frst], overlap[frst, sec]]
#                    for frst, sec in indeces], 1)
#            indeces_remove = np.argmin([[overlap[sec, frst], overlap[frst, sec]]
#                    for frst, sec in indeces], 1)
#
#
#        else: #use CNN
#            indeces_keep = np.argmin([[metric[sec], metric[frst]]
#                for frst, sec in indeces], 1)
#            indeces_remove = np.argmax([[metric[sec], metric[frst]]
#                for frst, sec in indeces], 1)
#
#        indeces_keep = np.unique([elms[ik] for ik, elms in
#                                      zip(indeces_keep, indeces)])
#        indeces_remove = np.unique([elms[ik] for ik, elms in
#                                       zip(indeces_remove, indeces)])
#
#        multiple_appearance = np.intersect1d(indeces_keep,indeces_remove)
#        for mapp in multiple_appearance:
#            indeces_remove.remove(mapp)
#    else:
#        indeces_keep = []
#        indeces_remove = []
#        indeces_keep = []
#        indeces_remove = []


    return indeces_orig, indeces_to_keep, indeces_to_remove, D, overlap

#%%
def detect_duplicates(file_name, dist_thr=0.1, FOV=(512, 512)):
    """
    Removes duplicate ROIs from file file_name

    Parameters:
    -----------
        file_name:  .zip file with all rois

        dist_thr:   distance threshold for duplicate detection

        FOV:        dimensions of the FOV

    Returns:
    --------
        duplicates  : list of indeces with duplicate entries

        ind_keep    : list of kept indeces

    """
    rois = nf_read_roi_zip(file_name, FOV)
    cm = [scipy.ndimage.center_of_mass(mm) for mm in rois]
    sp_rois = scipy.sparse.csc_matrix(
        np.reshape(rois, (rois.shape[0], np.prod(FOV))).T)
    D = distance_masks([sp_rois, sp_rois], [cm, cm], 10)[0]
    np.fill_diagonal(D, 1)
    indeces = np.where(D < dist_thr)      # pairs of duplicate indeces

    ind = list(np.unique(indeces[1][indeces[1] > indeces[0]]))
    ind_keep = list(set(range(D.shape[0])) - set(ind))
    duplicates = list(np.unique(np.concatenate((indeces[0], indeces[1]))))

    return duplicates, ind_keep
#%%

<|MERGE_RESOLUTION|>--- conflicted
+++ resolved
@@ -385,7 +385,7 @@
 
     A2: csc_matrix  # pixels x # of components
         ROIs from session 2 aligned to session 1
-
+    
     """
 
 #    if 'csc_matrix' not in str(type(A1)):
@@ -535,19 +535,14 @@
     return matched_ROIs1, matched_ROIs2, non_matched1, non_matched2, performance, A2
 
 #%% register multi session ROIs
-<<<<<<< HEAD
-
-def register_multisession(A, dims, templates = [None], align_flag=True, thresh_cost=.7, max_dist=10, enclosed_thr=None):
-=======
     
 def register_multisession(A, dims, templates = [None], align_flag=True, 
                           max_thr = 0, use_opt_flow = True, thresh_cost=.7, 
                           max_dist=10, enclosed_thr=None):
->>>>>>> ca2abd9d
     """
     Register ROIs across multiple sessions using an intersection over union metric
-    and the Hungarian algorithm for optimal matching. Registration occurs by
-    aligning session 1 to session 2, keeping the union of the matched and
+    and the Hungarian algorithm for optimal matching. Registration occurs by 
+    aligning session 1 to session 2, keeping the union of the matched and 
     non-matched components to register with session 3 and so on.
 
     Parameters:
@@ -583,34 +578,8 @@
 
     Returns:
     --------
-
+    
     A_union: csc_matrix # pixels x # of total distinct components
-<<<<<<< HEAD
-        union of all kept ROIs
-
-    matchings: list of lists
-        matchings[i][j] = k means that component j from session i is represented
-        by component k in A_union
-
-    matched_ROIs1: list
-        indeces of matched ROIs from session 1
-
-    matched_ROIs2: list
-        indeces of matched ROIs from session 2
-
-    non_matched1: list
-        indeces of non-matched ROIs from session 1
-
-    non_matched2: list
-        indeces of non-matched ROIs from session 1
-
-    performance:  list
-        (precision, recall, accuracy, f_1 score) with A1 taken as ground truth
-
-    A2: csc_matrix  # pixels x # of components
-        ROIs from session 2 aligned to session 1
-
-=======
         union of all kept ROIs 
         
     assignments: ndarray int of size # of total distinct components x # sessions
@@ -621,14 +590,13 @@
         matchings[i][j] = k means that component j from session i is represented
         by component k in A_union
         
->>>>>>> ca2abd9d
-    """
-
+    """
+    
     n_sessions = len(A)
     templates = list(templates)
     if len(templates) == 1:
         templates = n_sessions*templates
-
+        
     if n_sessions <= 1:
         raise Exception('number of sessions must be greater than 1')
 
@@ -1416,6 +1384,4 @@
     ind_keep = list(set(range(D.shape[0])) - set(ind))
     duplicates = list(np.unique(np.concatenate((indeces[0], indeces[1]))))
 
-    return duplicates, ind_keep
-#%%
-
+    return duplicates, ind_keep