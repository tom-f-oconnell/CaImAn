#%%
try:
#    %load_ext autoreload
#    %autoreload 2
    print 1
except:
    print 'NOT IPYTHON'

import matplotlib as mpl
mpl.use('TKAgg')
from matplotlib import pyplot as plt
#plt.ion()

import sys
import numpy as np
import ca_source_extraction as cse

#sys.path.append('../SPGL1_python_port')
#%
from time import time
from scipy.sparse import coo_matrix
import tifffile
import subprocess
import time as tm
from time import time
import pylab as pl
import psutil
import glob
import os
import scipy
from ipyparallel import Client
#%%
n_processes = np.maximum(np.int(psutil.cpu_count()*.75),1) # roughly number of cores on your machine minus 1
print 'using ' + str(n_processes) + ' processes'

#%% start cluster for efficient computation
single_thread=False

if single_thread:
    dview=None
else:    
    try:
        c.close()
    except:
        print 'C was not existing, creating one'
    print "Stopping  cluster to avoid unnencessary use of memory...."
    sys.stdout.flush()  
    cse.utilities.stop_server()
    cse.utilities.start_server()
    c=Client()
    dview=c[:n_processes]
#%% FOR LOADING ALL TIFF FILES IN A FILE AND SAVING THEM ON A SINGLE MEMORY MAPPABLE FILE
fnames=[]
base_folder='./movies/' # folder containing the demo files
for file in glob.glob(os.path.join(base_folder,'*.tif')):
    if file.endswith("ie.tif"):
        fnames.append(file)
fnames.sort()
print fnames  
fnames=fnames
#%% Create a unique file fot the whole dataset
# THIS IS  ONLY IF YOU NEED TO SELECT A SUBSET OF THE FIELD OF VIEW 
#fraction_downsample=1;
#idx_x=slice(10,502,None)
#idx_y=slice(10,502,None)
#fname_new=cse.utilities.save_memmap(fnames,base_name='Yr',resize_fact=(1,1,fraction_downsample),remove_init=0,idx_xy=(idx_x,idx_y))

#%%
name_new=cse.utilities.save_memmap_each(fnames, dview=dview,base_name='Yr', resize_fact=(1, 1, 1), remove_init=0, idx_xy=None)
name_new.sort()
#%%
fname_new=cse.utilities.save_memmap_join(name_new,base_name='Yr', n_chunks=12, dview=dview)
#%%  Create a unique file fot the whole dataset
#
#fraction_downsample=1; # useful to downsample the movie across time. fraction_downsample=.1 measn downsampling by a factor of 10
#fname_new=cse.utilities.save_memmap(fnames,base_name='Yr',resize_fact=(1,1,fraction_downsample),order='C')
#%%

#%%
#fname_new='Yr_d1_501_d2_398_d3_1_order_F_frames_369_.mmap'
Yr,dims,T=cse.utilities.load_memmap(fname_new)
Y=np.reshape(Yr,dims+(T,),order='F')
#%%
Cn = cse.utilities.local_correlations(Y[:,:,:])
pl.imshow(Cn,cmap='gray')    

#%%
K=30 # number of neurons expected per patch
gSig=[7,7] # expected half size of neurons
merge_thresh=0.8 # merging threshold, max correlation allowed
p=2 #order of the autoregressive system
options = cse.utilities.CNMFSetParms(Y,n_processes,p=p,gSig=gSig,K=K,ssub=2,tsub=2)

#%% PREPROCESS DATA AND INITIALIZE COMPONENTS
t1 = time()
Yr,sn,g,psx = cse.pre_processing.preprocess_data(Yr,dview=dview,**options['preprocess_params'])
print time() - t1


#%%
t1 = time()
<<<<<<< HEAD
Atmp, Ctmp, b_in, f_in, center=cse.initialization.initialize_components(Y, normalize=True, **options['init_params'])                                                    
=======
Atmp, Ctmp, b_in, f_in, center=cse.initialization.initialize_components(Y, **options['init_params'])                                                    
>>>>>>> 0e7819c3
print time() - t1

#%% Refine manually component by clicking on neurons 
refine_components=False
if refine_components:
    Ain,Cin = cse.utilities.manually_refine_components(Y,options['init_params']['gSig'],coo_matrix(Atmp),Ctmp,Cn,thr=0.9)
else:
    Ain,Cin = Atmp, Ctmp
#%% plot estimated component
pl.figure()
crd = cse.utilities.plot_contours(coo_matrix(Ain),Cn)  
pl.show()
#%% UPDATE SPATIAL COMPONENTS
pl.close()
t1 = time()
A,b,Cin = cse.spatial.update_spatial_components(Yr, Cin, f_in, Ain, sn=sn, dview=dview,**options['spatial_params'])
t_elSPATIAL = time() - t1
print t_elSPATIAL 
pl.figure()
crd = cse.utilities.plot_contours(A,Cn)
#%% update_temporal_components
#pl.close()
t1 = time()
options['temporal_params']['p'] = 0 # set this to zero for fast updating without deconvolution
C,f,S,bl,c1,neurons_sn,g,YrA = cse.temporal.update_temporal_components(Yr,A,b,Cin,f_in,dview=dview,bl=None,c1=None,sn=None,g=None,**options['temporal_params'])
t_elTEMPORAL = time() - t1
print t_elTEMPORAL 
#%% merge components corresponding to the same neuron
t1 = time()
A_m,C_m,nr_m,merged_ROIs,S_m,bl_m,c1_m,sn_m,g_m=cse.merging.merge_components(Yr,A,b,C,f,S,sn,options['temporal_params'], options['spatial_params'],dview=dview, bl=bl, c1=c1, sn=neurons_sn, g=g, thr=merge_thresh, mx=50, fast_merge = True)
t_elMERGE = time() - t1
print t_elMERGE  

#%%
#plt.figure()
#crd = cse.plot_contours(A_m,Cn,thr=0.9)
#%% refine spatial and temporal 
pl.close()
t1 = time()
A2,b2,C2 = cse.spatial.update_spatial_components(Yr, C_m, f, A_m, sn=sn,dview=dview, **options['spatial_params'])
options['temporal_params']['p'] = p # set it back to original value to perform full deconvolution
C2,f2,S2,bl2,c12,neurons_sn2,g21,YrA = cse.temporal.update_temporal_components(Yr,A2,b2,C2,f,dview=dview, bl=None,c1=None,sn=None,g=None,**options['temporal_params'])
print time() - t1
#%%
traces=C2+YrA
idx_components, fitness, erfc = cse.utilities.evaluate_components(traces,N=5,robust_std=True)
idx_components=idx_components[fitness<-10]
#%%
cse.utilities.view_patches_bar(Yr,scipy.sparse.coo_matrix(A2.tocsc()[:,idx_components]),C2[idx_components,:],b2,f2, dims[0],dims[1], YrA=YrA[idx_components,:],img=Cn)  
#%% visualize components
#pl.figure();
#crd = cse.utilities.plot_contours(A2.tocsc()[:,idx_components],Cn,thr=0.9)

#%% STOP CLUSTER
pl.close()
if not single_thread:    
    c.close()
    cse.utilities.stop_server()

#%% select  blobs
min_radius=5 # min radius of expected blobs
masks_ws,pos_examples,neg_examples=cse.utilities.extract_binary_masks_blob(A2.tocsc()[:,:], 
     min_radius, dims, minCircularity= 0.5, minInertiaRatio = 0.2,minConvexity = .8)

pl.subplot(1,2,1)

final_masks=np.array(masks_ws)[pos_examples]
pl.imshow(np.reshape(final_masks.max(0),dims,order='F'),vmax=1)
pl.subplot(1,2,2)

neg_examples_masks=np.array(masks_ws)[neg_examples]
pl.imshow(np.reshape(neg_examples_masks.max(0),dims,order='F'),vmax=1)
#%%
pl.imshow(np.reshape(A2.tocsc()[:,neg_examples].mean(1),dims, order='F'))
#%%
pl.imshow(np.reshape(A2.tocsc()[:,pos_examples].mean(1),dims, order='F'))

#%%
cse.utilities.view_patches_bar(Yr,scipy.sparse.coo_matrix(A2.tocsc()[:,pos_examples]),C2[pos_examples,:],b2,f2, dims[0],dims[1], YrA=YrA[pos_examples,:],img=Cn)  
#%%
cse.utilities.view_patches_bar(Yr,scipy.sparse.coo_matrix(A2.tocsc()[:,neg_examples]),C2[neg_examples,:],b2,f2, dims[0],dims[1], YrA=YrA[neg_examples,:],img=Cn)  <|MERGE_RESOLUTION|>--- conflicted
+++ resolved
@@ -99,11 +99,7 @@
 
 #%%
 t1 = time()
-<<<<<<< HEAD
 Atmp, Ctmp, b_in, f_in, center=cse.initialization.initialize_components(Y, normalize=True, **options['init_params'])                                                    
-=======
-Atmp, Ctmp, b_in, f_in, center=cse.initialization.initialize_components(Y, **options['init_params'])                                                    
->>>>>>> 0e7819c3
 print time() - t1
 
 #%% Refine manually component by clicking on neurons 
