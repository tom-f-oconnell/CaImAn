--- conflicted
+++ resolved
@@ -13,17 +13,9 @@
 from sklearn.decomposition import ProjectedGradientNMF
 from update_spatial_components import update_spatial_components
 from update_temporal_components import update_temporal_components
-<<<<<<< HEAD
-<<<<<<< HEAD
 from matplotlib import pyplot as plt
 from time import time
 
-=======
-from time import time
->>>>>>> FETCH_HEAD
-=======
-from time import time
->>>>>>> bec8c29c
 #%%
 #frm=pims.open('demoMovie.tif')
 #mov = np.array(pims.open('demoMovie.tif')) 
@@ -43,16 +35,7 @@
 nr = 30
 t1 = time()
 Ain,Cin,center = greedyROI2d(Y, nr = nr, gSig = [4,4], gSiz = [9,9])
-<<<<<<< HEAD
-<<<<<<< HEAD
-t_elGREEDY = time()-t1
-
-=======
 tGREEDY = time() - t1
->>>>>>> FETCH_HEAD
-=======
-tGREEDY = time() - t1
->>>>>>> bec8c29c
 #%% arpfit
 
 
