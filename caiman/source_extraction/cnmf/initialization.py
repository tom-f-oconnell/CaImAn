# -*- coding: utf-8 -*-
""" Initialize the component for the CNMF

contain a list of functions to initialize the neurons and the corresponding traces with different set of methods
liek ICA PCA, greedy roi



"""
#\package Caiman/source_extraction/cnmf/
#\version   1.0
#\copyright GNU General Public License v2.0
#\date Created on Tue Jun 30 21:01:17 2015
#\author: Eftychios A. Pnevmatikakis

from __future__ import division
from __future__ import print_function
from builtins import range
from past.utils import old_div
import numpy as np
from sklearn.decomposition import NMF, FastICA
from skimage.transform import downscale_local_mean, resize
import scipy.ndimage as nd
from scipy.ndimage.measurements import center_of_mass
from scipy.ndimage.filters import correlate
import scipy.sparse as spr
import scipy
import caiman
from caiman.source_extraction.cnmf.deconvolution import deconvolve_ca
from caiman.source_extraction.cnmf.pre_processing import get_noise_fft
from caiman.source_extraction.cnmf.background import compute_W
from caiman.source_extraction.cnmf.spatial import circular_constraint
import cv2
import sys
<<<<<<< HEAD
import matplotlib
import matplotlib.pyplot as plt
import matplotlib.animation as animation
import pdb
=======
from scipy.ndimage.filters import correlate
import scipy.signal
>>>>>>> dfd4778b
#%%

if sys.version_info >= (3, 0):
    def xrange(*args, **kwargs):
        return iter(range(*args, **kwargs))


def initialize_components(Y, sn=None, options_total=None, K=30, gSig=[5, 5], gSiz=None, ssub=1, tsub=1, nIter=5, maxIter=5, nb=1,
                          kernel=None, use_hals=True, normalize_init=True, img=None, method='greedy_roi',
                          max_iter_snmf=500, alpha_snmf=10e2, sigma_smooth_snmf=(.5, .5, .5),
<<<<<<< HEAD
                          perc_baseline_snmf=20, options_local_NMF=None,  rolling_sum = False,
                          rolling_length = 100,
                          min_corr=0.8, min_pnr=10, deconvolve_options_init=None,
                          ring_size_factor=1.5, center_psf=True):
=======
                          perc_baseline_snmf=20, options_local_NMF = None, rolling_sum = False,
                          rolling_length = 100):
>>>>>>> dfd4778b
    """
    Initalize components

    This method uses a greedy approach followed by hierarchical alternative least squares (HALS) NMF.
    Optional use of spatio-temporal downsampling to boost speed.

    Parameters:
    ----------
    Y: np.ndarray
         d1 x d2 [x d3] x T movie, raw data.

    K: [optional] int
        number of neurons to extract (default value: 30). Maximal number for method 'corr_pnr'.

    tau: [optional] list,tuple
        standard deviation of neuron size along x and y [and z] (default value: (5,5).

    gSiz: [optional] list,tuple
        size of kernel (default 2*tau + 1).

    nIter: [optional] int
        number of iterations for shape tuning (default 5).

    maxIter: [optional] int
        number of iterations for HALS algorithm (default 5).

    ssub: [optional] int
        spatial downsampling factor recommended for large datasets (default 1, no downsampling).

    tsub: [optional] int
        temporal downsampling factor recommended for long datasets (default 1, no downsampling).

    kernel: [optional] np.ndarray
        User specified kernel for greedyROI (default None, greedy ROI searches for Gaussian shaped neurons)

    use_hals: [optional] bool
        Whether to refine components with the hals method

    normalize_init: [optional] bool
        Whether to normalize_init data before running the initialization

    img: optional [np 2d array]
        Image with which to normalize. If not present use the mean + offset 

    method: str
        Initialization method 'greedy_roi' or 'sparse_nmf' 

    max_iter_snmf: int
        Maximum number of sparse NMF iterations

    alpha_snmf: scalar
        Sparsity penalty
        
    rolling_sum: boolean
        Detect new components based on a rolling sum of pixel activity (default: True)        
<<<<<<< HEAD

    rolling_length: int
		Length of rolling window (default: 100)
		
	center_psf: Boolean
            True indicates centering the filtering kernel for background
            removal. This is useful for data with large background
            fluctuations.

    min_corr: float
        minimum local correlation coefficients for selecting a seed pixel.


    min_pnr: float
        minimum peak-to-noise ratio for selecting a seed pixel.


    deconvolve_options: dict
            all options for deconvolving temporal traces, in general just pass options['temporal_params']    

    ring_size_factor: float
            it's the ratio between the ring radius and neuron diameters.

    nb: integer
        number of background components for approximating the background using NMF model

    sn: ndarray
        per pixel noise

    options_total: dict
        the option dictionary
=======
>>>>>>> dfd4778b

    rolling_length: int
        Length of rolling window (default: 100)
        
    Returns:
    --------

    Ain: np.ndarray
        (d1*d2[*d3]) x K , spatial filter of each neuron.

    Cin: np.ndarray
        T x K , calcium activity of each neuron.

    center: np.ndarray
        K x 2 [or 3] , inferred center of each neuron.

    bin: np.ndarray
        (d1*d2[*d3]) x nb, initialization of spatial background.

    fin: np.ndarray
        nb x T matrix, initalization of temporal background

    Raise:
    ------
        Exception("Unsupported method")

        Exception('You need to define arguments for local NMF')

    """
    if method == 'local_nmf':
        tsub_lnmf = tsub
        ssub_lnmf = ssub
        tsub = 1 
        ssub = 1

    if gSiz is None:
        gSiz = 2 * np.asarray(gSig) + 1

    d, T = np.shape(Y)[:-1], np.shape(Y)[-1]
    # rescale according to downsampling factor
    gSig = np.round(np.asarray(gSig) / ssub).astype(np.int)
    gSiz = np.round(np.asarray(gSiz) / ssub).astype(np.int)

    if normalize_init is True:
        print('Noise Normalization')
        if img is None:
            img = np.mean(Y, axis=-1)
            img += np.median(img)

        Y = old_div(Y, np.reshape(img, d + (-1,), order='F'))
        alpha_snmf /= np.mean(img)

    # spatial downsampling
    mean_val = np.mean(Y)
    if ssub != 1 or tsub != 1:
        print("Spatial Downsampling ...")
        Y_ds = downscale_local_mean(Y, tuple([ssub] * len(d) + [tsub]), cval=mean_val)
    else:
        Y_ds = Y

    print('Roi Extraction...')
    if method == 'greedy_roi':
        Ain, Cin, _, b_in, f_in = greedyROI(
            Y_ds, nr=K, gSig=gSig, gSiz=gSiz, nIter=nIter, kernel=kernel, nb=nb, rolling_sum=rolling_sum,rolling_length=rolling_length)

        if use_hals:
            print('(Hals) Refining Components...')
            Ain, Cin, b_in, f_in = hals(Y_ds, Ain, Cin, b_in, f_in, maxIter=maxIter)
    elif method == 'corr_pnr':
        Ain, Cin, _, b_in, f_in = greedyROI_corr(
            Y_ds, max_number=K, gSiz=gSiz[0], gSig=gSig[0], min_corr=min_corr, min_pnr=min_pnr,
            deconvolve_options=deconvolve_options_init, ring_size_factor=ring_size_factor,
            center_psf=center_psf, options=options_total, sn=sn, nb=nb)

    elif method == 'sparse_nmf':
        Ain, Cin, _, b_in, f_in = sparseNMF(
            Y_ds, nr=K, nb=nb, max_iter_snmf=max_iter_snmf, alpha=alpha_snmf,
            sigma_smooth=sigma_smooth_snmf, remove_baseline=True, perc_baseline=perc_baseline_snmf)

    elif method == 'pca_ica':
        Ain, Cin, _, b_in, f_in = ICA_PCA(
            Y_ds, nr=K, sigma_smooth=sigma_smooth_snmf, truncate=2, fun='logcosh', tol=1e-10,
            max_iter=max_iter_snmf, remove_baseline=True, perc_baseline=perc_baseline_snmf, nb=nb)

    elif method == 'local_nmf':
        # todo check this unresolved reference
        from SourceExtraction.CNMF4Dendrites import CNMF4Dendrites
        from SourceExtraction.AuxilaryFunctions import GetCentersData
        # Get initialization for components center
        print(Y_ds.transpose([2, 0, 1]).shape)
        if options_local_NMF is None:
            raise Exception('You need to define arguments for local NMF')
        else:
            NumCent = options_local_NMF.pop('NumCent', None)
            # Max number of centers to import from Group Lasso intialization - if 0,
            # we don't run group lasso
            cent = GetCentersData(Y_ds.transpose([2, 0, 1]), NumCent)
            sig = Y_ds.shape[:-1]
            # estimate size of neuron - bounding box is 3 times this size. If larger
            # then data, we have no bounding box.
            cnmf_obj = CNMF4Dendrites(sig=sig, verbose=True, adaptBias=True, **options_local_NMF)

        # Define CNMF parameters
        _, _, _ = cnmf_obj.fit(np.array(Y_ds.transpose([2, 0, 1]), dtype=np.float), cent)

        Ain = cnmf_obj.A
        Cin = cnmf_obj.C
        b_in = cnmf_obj.b
        f_in = cnmf_obj.f

    else:

        print(method)
        raise Exception("Unsupported method")

    K = np.shape(Ain)[-1]
    ds = Y_ds.shape[:-1]


    
    if Ain.size > 0:
        
        Ain = np.reshape(Ain, ds + (K,), order='F')

        if len(ds) == 2:
            Ain = resize(Ain, d + (K,), order=1)
    
        else:  # resize only deals with 2D images, hence apply resize twice
            Ain = np.reshape([resize(a, d[1:] + (K,), order=1)
                              for a in Ain], (ds[0], d[1] * d[2], K), order='F')
            Ain = resize(Ain, (d[0], d[1] * d[2], K), order=1)
    
        Ain = np.reshape(Ain, (np.prod(d), K), order='F')
        
    b_in = np.reshape(b_in, ds + (nb,), order='F')

    if len(ds) == 2:
        b_in = resize(b_in, d + (nb,), order=1)
    else:
        b_in = np.reshape([resize(b, d[1:] + (nb,), order=1)
                           for b in b_in], (ds[0], d[1] * d[2], nb), order='F')
        b_in = resize(b_in, (d[0], d[1] * d[2], nb), order=1)

    b_in = np.reshape(b_in, (np.prod(d), nb), order='F')
    
    if Ain.size > 0:
        Cin = resize(Cin , [K, T])
        center = np.asarray([center_of_mass(a.reshape(d, order='F')) for a in Ain.T])
    else:
        center = []
        
    f_in = resize(np.atleast_2d(f_in), [nb, T])
    

    if normalize_init is True:
        if Ain.size > 0:
            Ain = Ain * np.reshape(img, (np.prod(d), -1), order='F')
            
        b_in = b_in * np.reshape(img, (np.prod(d), -1), order='F')

    return Ain, Cin, b_in, f_in, center

#%%


def ICA_PCA(Y_ds, nr, sigma_smooth=(.5, .5, .5),  truncate=2, fun='logcosh', max_iter=1000, tol=1e-10, remove_baseline=True, perc_baseline=20, nb=1):
    """ Initialization using ICA and PCA. DOES NOT WORK WELL WORK IN PROGRESS"

    Parameters:
    -----------

    Returns:
    --------


    """
    print("not a function to use in the moment ICA PCA \n")
    m = scipy.ndimage.gaussian_filter(np.transpose(Y_ds, [2, 0, 1]), sigma=sigma_smooth, mode='nearest', truncate=truncate)
    if remove_baseline:
        bl = np.percentile(m, perc_baseline, axis=0)
        m1 = np.maximum(0, m - bl)
    else:
        bl = 0
        m1 = m
    pca_comp = nr
    
    T, d1, d2 = np.shape(m1)
    d = d1 * d2
    yr = np.reshape(m1, [T, d], order='F')

    [U,S,V] = scipy.sparse.linalg.svds(yr,pca_comp)
    S = np.diag(S)
    whiteningMatrix = np.dot(scipy.linalg.inv(S),U.T)
    whitesig =  np.dot(whiteningMatrix,yr)
    f_ica = FastICA(whiten=False, fun=fun, max_iter=max_iter, tol=tol)
    S_ = f_ica.fit_transform(whitesig.T)
    A_in = f_ica.mixing_
    A_in = np.dot(A_in,whitesig)

    masks = np.reshape(A_in.T,(d1,d2,pca_comp),order = 'F').transpose([2,0,1])

    masks = np.array(caiman.base.rois.extractROIsFromPCAICA(masks)[0])

    if masks.size > 0:
        C_in = caiman.base.movies.movie(m1).extract_traces_from_masks(np.array(masks)).T
        A_in = np.reshape(masks,[-1,d1*d2],order = 'F').T
    
    else:
        
        A_in = np.zeros([d1*d2,pca_comp])     
        C_in = np.zeros([pca_comp,T])



    m1 = yr.T - A_in.dot(C_in) + np.maximum(0, bl.flatten())[:, np.newaxis]
    
    model = NMF(n_components=nb, init='random', random_state=0)

    b_in = model.fit_transform(np.maximum(m1, 0))
    f_in = model.components_.squeeze()

    center = caiman.base.rois.com(A_in, d1, d2)

    return A_in, C_in, center, b_in, f_in
#%%
def sparseNMF(Y_ds, nr,  max_iter_snmf=500, alpha=10e2, sigma_smooth=(.5, .5, .5), remove_baseline=True, perc_baseline=20, nb=1, truncate = 2 ):
    """
    Initilaization using sparse NMF

    Parameters:
    -----------

    max_iter_snm: int
        number of iterations

    alpha_snmf:
        sparsity regularizer

    sigma_smooth_snmf:
        smoothing along z,x, and y (.5,.5,.5)

    perc_baseline_snmf:
        percentile to remove frmo movie before NMF

    nb: int
        Number of background components    

    Returns:
    -------

    A: np.array
        2d array of size (# of pixels) x nr with the spatial components. Each column is
        ordered columnwise (matlab format, order='F')

    C: np.array
        2d array of size nr X T with the temporal components

    center: np.array
        2d array of size nr x 2 [ or 3] with the components centroids
    """
    m = scipy.ndimage.gaussian_filter(np.transpose(
        Y_ds, [2, 0, 1]), sigma=sigma_smooth, mode='nearest', truncate=truncate)
    if remove_baseline:
        bl = np.percentile(m, perc_baseline, axis=0)
        m1 = np.maximum(0, m - bl)
    else:
        bl = 0
        m1 = m

    mdl = NMF(n_components=nr, verbose=False, init='nndsvd', tol=1e-10,
              max_iter=max_iter_snmf, shuffle=True, alpha=alpha, l1_ratio=1)
    T, d1, d2 = np.shape(m1)
    d = d1 * d2
    yr = np.reshape(m1, [T, d], order='F')
    C = mdl.fit_transform(yr).T
    A = mdl.components_.T
    ind_good = np.where(np.logical_and((np.sum(A, 0) * np.std(C, axis=1))
                                       > 0, np.sum(A > np.mean(A), axis=0) < old_div(d, 3)))[0]

    ind_bad = np.where(np.logical_or((np.sum(A, 0) * np.std(C, axis=1))
                                     == 0, np.sum(A > np.mean(A), axis=0) > old_div(d, 3)))[0]
    A_in = np.zeros_like(A)

    C_in = np.zeros_like(C)
    A_in[:, ind_good] = A[:, ind_good]
    C_in[ind_good, :] = C[ind_good, :]
    A_in = A_in * (A_in > (.1 * np.max(A_in, axis=0))[np.newaxis, :])
    A_in[:3, ind_bad] = .0001
    C_in[ind_bad, :3] = .0001

    m1 = yr.T - A_in.dot(C_in) + np.maximum(0, bl.flatten())[:, np.newaxis]
    model = NMF(n_components=nb, init='random', random_state=0, max_iter=max_iter_snmf)
    b_in = model.fit_transform(np.maximum(m1, 0))
    f_in = model.components_.squeeze()
    center = caiman.base.rois.com(A_in, d1, d2)

    return A_in, C_in, center, b_in, f_in

#%%


def greedyROI(Y, nr=30, gSig=[5, 5], gSiz=[11, 11], nIter=5, kernel=None, nb=1, rolling_sum = False, rolling_length = 100):
    """
    Greedy initialization of spatial and temporal components using spatial Gaussian filtering

    Parameters:
    --------

    Y: np.array
        3d or 4d array of fluorescence data with time appearing in the last axis.

    nr: int
        number of components to be found

    gSig: scalar or list of integers
        standard deviation of Gaussian kernel along each axis

    gSiz: scalar or list of integers
        size of spatial component

    nIter: int
        number of iterations when refining estimates

    kernel: np.ndarray
        User specified kernel to be used, if present, instead of Gaussian (default None)

    nb: int
        Number of background components
        
    rolling_max: boolean
        Detect new components based on a rolling sum of pixel activity (default: True)
        
    rolling_length: int
        Length of rolling window (default: 100)

    Returns:
    -------

    A: np.array
        2d array of size (# of pixels) x nr with the spatial components. Each column is
        ordered columnwise (matlab format, order='F')

    C: np.array
        2d array of size nr X T with the temporal components

    center: np.array
        2d array of size nr x 2 [ or 3] with the components centroids

    @Author: Eftychios A. Pnevmatikakis based on a matlab implementation by Yuanjun Gao
            Simons Foundation, 2015

    See Also:
    -------
    http://www.cell.com/neuron/pdf/S0896-6273(15)01084-3.pdf


    """
    print("Greedy initialization of spatial and temporal components using spatial Gaussian filtering")
    d = np.shape(Y)
    med = np.median(Y, axis=-1)
    Y = Y - med[..., np.newaxis]
    gHalf = np.array(gSiz) // 2
    gSiz = 2 * gHalf + 1
    # we initialize every values to zero
    A = np.zeros((np.prod(d[0:-1]), nr))
    C = np.zeros((nr, d[-1]))
    center = np.zeros((nr, Y.ndim - 1))

    rho = imblur(Y, sig=gSig, siz=gSiz, nDimBlur=Y.ndim - 1, kernel=kernel)
    if rolling_sum:
        print('USING ROLLING SUM FOR INITIALIZATION....')
        rolling_filter = np.ones((rolling_length))/rolling_length
        rho_s = scipy.signal.lfilter(rolling_filter,1.,rho**2)
        v = np.amax(rho_s,axis=-1)
    else:
        print('USING TOTAL SUM FOR INITIALIZATION....')
        v = np.sum(rho**2, axis=-1)

    for k in range(nr):
        # we take the highest value of the blurred total image and we define it as
        # the center of the neuron
        ind = np.argmax(v)
        ij = np.unravel_index(ind, d[0:-1])
        for c, i in enumerate(ij):
            center[k, c] = i

        # we define a squared size around it
        ijSig = [[np.maximum(ij[c] - gHalf[c], 0), np.minimum(ij[c] + gHalf[c] + 1, d[c])]
                 for c in range(len(ij))]
        # we create an array of it (fl like) and compute the trace like the pixel ij trough time
        dataTemp = np.array(Y[[slice(*a) for a in ijSig]].copy(), dtype=np.float)
        traceTemp = np.array(np.squeeze(rho[ij]), dtype=np.float)

        coef, score = finetune(dataTemp, traceTemp, nIter=nIter)
        C[k, :] = np.squeeze(score)
        dataSig = coef[..., np.newaxis] * score.reshape([1] * (Y.ndim - 1) + [-1])
        xySig = np.meshgrid(*[np.arange(s[0], s[1]) for s in ijSig], indexing='xy')
        arr = np.array([np.reshape(s, (1, np.size(s)), order='F').squeeze()
                        for s in xySig], dtype=np.int)
        indeces = np.ravel_multi_index(arr, d[0:-1], order='F')

        A[indeces, k] = np.reshape(coef, (1, np.size(coef)), order='C').squeeze()
        Y[[slice(*a) for a in ijSig]] -= dataSig.copy()
        if k < nr - 1:
            Mod = [[np.maximum(ij[c] - 2 * gHalf[c], 0),
                    np.minimum(ij[c] + 2 * gHalf[c] + 1, d[c])] for c in range(len(ij))]
            ModLen = [m[1] - m[0] for m in Mod]
            Lag = [ijSig[c] - Mod[c][0] for c in range(len(ij))]
            dataTemp = np.zeros(ModLen)
            dataTemp[[slice(*a) for a in Lag]] = coef
            dataTemp = imblur(dataTemp[..., np.newaxis], sig=gSig, siz=gSiz, kernel=kernel)
            temp = dataTemp * score.reshape([1] * (Y.ndim - 1) + [-1])            
            rho[[slice(*a) for a in Mod]] -= temp.copy()
            if rolling_sum:
                rho_filt = scipy.signal.lfilter(rolling_filter,1.,rho[[slice(*a) for a in Mod]]**2)
                v[[slice(*a) for a in Mod]] = np.amax(rho_filt,axis=-1)
            else:
                v[[slice(*a) for a in Mod]] = np.sum(rho[[slice(*a) for a in Mod]]**2, axis=-1)

    res = np.reshape(Y, (np.prod(d[0:-1]), d[-1]), order='F') + med.flatten(order='F')[:, None]
    model = NMF(n_components=nb, init='random', random_state=0)
    b_in = model.fit_transform(np.maximum(res, 0))
    f_in = model.components_.squeeze()

    return A, C, center, b_in, f_in

#%%


def finetune(Y, cin, nIter=5):
    """compute a initialized version of A and C

    Parameters :
    -----------

    Y:  D1*d2*T*K patches

    c: array T*K
        the inital calcium traces

    nIter: int
        True indicates that time is listed in the last axis of Y (matlab format)
        and moves it in the front

    Returns :
    --------

    a: array (d1,D2) the computed A as l2(Y*C)/Y*C

    c: array(T) C as the sum of As on x*y axis


    See Also:
    ---------

            """
    #\bug
    #\warning
    debug_ = False
    if debug_:
        import os
        f = open('_LOG_1_' + str(os.getpid()), 'w+')
        f.write('Y:' + str(np.mean(Y)) + '\n')
        f.write('cin:' + str(np.mean(cin)) + '\n')
        f.close()

    # we compute the multiplication of patches per traces ( non negatively )
    for _ in range(nIter):
        a = np.maximum(np.dot(Y, cin), 0)
        a = old_div(a, np.sqrt(np.sum(a**2)))  # compute the l2/a
        # c as the variation of thoses patches
        cin = np.sum(Y * a[..., np.newaxis], tuple(np.arange(Y.ndim - 1)))

    return a, cin

#%%


def imblur(Y, sig=5, siz=11, nDimBlur=None, kernel=None, opencv=True):
    """
    Spatial filtering with a Gaussian or user defined kernel

    The parameters are specified in GreedyROI

    :param Y: np.ndarray
         d1 x d2 [x d3] x T movie, raw data.

    :param sig: [optional] list,tuple
        half size of neurons

    :param siz: [optional] list,tuple
        size of kernel (default 2*tau + 1).

    :param nDimBlur: [optional]
        if you want to specify the number of dimension

    :param kernel: [optional]
        if you want to specify a kernel

    :param opencv: [optional]
        if you want to process to the blur using open cv method

    :return: the blurred image
    """
    # TODO: document (jerem)
    if kernel is None:
        if nDimBlur is None:
            nDimBlur = Y.ndim - 1
        else:
            nDimBlur = np.min((Y.ndim, nDimBlur))

        if np.isscalar(sig):
            sig = sig * np.ones(nDimBlur)

        if np.isscalar(siz):
            siz = siz * np.ones(nDimBlur)

        X = Y.copy()
        if opencv and nDimBlur == 2:
            if X.ndim > 2:
                #if we are on a video we repeat for each frame
                for frame in range(X.shape[-1]):
                    if sys.version_info >= (3, 0):
                        X[:,:,frame] = cv2.GaussianBlur(X[:,:,frame],tuple(siz),sig[0],None,sig[1],cv2.BORDER_CONSTANT)
                    else:
                        X[:,:,frame] = cv2.GaussianBlur(X[:,:,frame],tuple(siz),sig[0],sig[1],cv2.BORDER_CONSTANT,0)               
                
            else:
                if sys.version_info >= (3, 0):
                    X = cv2.GaussianBlur(X,tuple(siz),sig[0],None,sig[1],cv2.BORDER_CONSTANT) 
                else:
                    X = cv2.GaussianBlur(X,tuple(siz),sig[0],sig[1],cv2.BORDER_CONSTANT,0) 
        else:                
            for i in range(nDimBlur):
                h = np.exp(
                    old_div(-np.arange(-np.floor(old_div(siz[i], 2)), np.floor(old_div(siz[i], 2)) + 1)**2, (2 * sig[i]**2)))
                h /= np.sqrt(h.dot(h))
                shape = [1] * len(Y.shape)
                shape[i] = -1
                X = correlate(X, h.reshape(shape), mode='constant')

    else:
        X = correlate(Y, kernel[..., np.newaxis], mode='constant')
        # for t in range(np.shape(Y)[-1]):
        #    X[:,:,t] = correlate(Y[:,:,t],kernel,mode='constant', cval=0.0)

    return X

#%%


def hals(Y, A, C, b, f, bSiz=3, maxIter=5):
    """ Hierarchical alternating least square method for solving NMF problem

    Y = A*C + b*f

    input:
    ------
       Y:      d1 X d2 [X d3] X T, raw data.
        It will be reshaped to (d1*d2[*d3]) X T in this
       function

       A:      (d1*d2[*d3]) X K, initial value of spatial components

       C:      K X T, initial value of temporal components

       b:      (d1*d2[*d3]) X nb, initial value of background spatial component

       f:      nb X T, initial value of background temporal component

       bSiz:   int or tuple of int
        blur size. A box kernel (bSiz X bSiz [X bSiz]) (if int) or bSiz (if tuple) will
        be convolved with each neuron's initial spatial component, then all nonzero
       pixels will be picked as pixels to be updated, and the rest will be
       forced to be 0.

       maxIter: maximum iteration of iterating HALS.

    output:
    -------
        the updated A, C, b, f

    @Author: Johannes Friedrich, Andrea Giovannucci

    See Also:
        http://proceedings.mlr.press/v39/kimura14.pdf
    """

    # smooth the components
    dims, T = np.shape(Y)[:-1], np.shape(Y)[-1]
    K = A.shape[1]  # number of neurons
    nb = b.shape[1]  # number of background components
    if isinstance(bSiz, (int, float)):
        bSiz = [bSiz] * len(dims)
    ind_A = nd.filters.uniform_filter(np.reshape(A, dims + (K,), order='F'), size=bSiz + [0])
    ind_A = np.reshape(ind_A > 1e-10, (np.prod(dims), K), order='F')
    ind_A = spr.csc_matrix(ind_A)  # indicator of nonnero pixels

    def HALS4activity(Yr, A, C, iters=2):
        U = A.T.dot(Yr)
        V = A.T.dot(A)
        for _ in range(iters):
            for m in range(len(U)):  # neurons and background
                C[m] = np.clip(C[m] + (U[m] - V[m].dot(C)) / V[m, m], 0, np.inf)
        return C

    def HALS4shape(Yr, A, C, iters=2):
        U = C.dot(Yr.T)
        V = C.dot(C.T)
        for _ in range(iters):
            for m in range(K):  # neurons
                ind_pixels = np.squeeze(ind_A[:, m].toarray())
                A[ind_pixels, m] = np.clip(A[ind_pixels, m] +
                                           ((U[m, ind_pixels] - V[m].dot(A[ind_pixels].T)) /
                                            V[m, m]), 0, np.inf)
            for m in range(nb):  # background
                A[:, K + m] = np.clip(A[:, K + m] + ((U[K + m] - V[K + m].dot(A.T)) /
                                                     V[K + m, K + m]), 0, np.inf)
        return A

    Ab = np.c_[A, b]
    Cf = np.r_[C, f.reshape(nb, -1)]
    for _ in range(maxIter):
        Cf = HALS4activity(np.reshape(Y, (np.prod(dims), T), order='F'), Ab, Cf)
        Ab = HALS4shape(np.reshape(Y, (np.prod(dims), T), order='F'), Ab, Cf)

    return Ab[:, :-nb], Cf[:-nb], Ab[:, -nb:], Cf[-nb:].reshape(nb, -1)


def greedyROI_corr(data, max_number=None, gSiz=None, gSig=None, center_psf=True,
                   min_corr=None, min_pnr=None, seed_method='auto', deconvolve_options=None,
                   min_pixel=3, bd=0, thresh_init=2, ring_size_factor=None, nb=1, options=None,
                   sn=None, save_video=False, video_name='initialization.mp4'):
    """
    initialize neurons based on pixels' local correlations and peak-to-noise ratios.

    Args:

        *** see init_neurons_corr_pnr for descriptions of following input arguments ***
        data:
        max_number:
        gSiz:
        gSig:
        center_psf:
        min_corr:
        min_pnr:
        seed_method:
        deconvolve_options:
        min_pixel:
        bd:
        thresh_init:
        swap_dim:
        save_video:
        video_name:
        *** see init_neurons_corr_pnr for descriptions of above input arguments ***

        ring_size_factor: float
            it's the ratio between the ring radius and neuron diameters.
        ring_model: Boolean
            True indicates using ring model to estimate the background
            components.
        nb: integer
            number of background components for approximating the background using NMF model

    Returns:

    """
    if min_corr is None or min_pnr is None:
        raise Exception('Either min_corr or min_pnr are None. Both of them must be real numbers.')

    print('Init one photon')
    A, C, _, _, center = init_neurons_corr_pnr(
        data, max_number=max_number, gSiz=gSiz, gSig=gSig,
        center_psf=center_psf, min_corr=min_corr, min_pnr=min_pnr,
        seed_method=seed_method, deconvolve_options=deconvolve_options,
        min_pixel=min_pixel, bd=bd, thresh_init=thresh_init,
        swap_dim=True, save_video=save_video, video_name=video_name)

#    import caiman as cm
#    cn_raw = cm.summary_images.local_correlations_fft(data.transpose([2,0,1]), swap_dim=False)
#    _ = cm.utils.visualization.plot_contours(A, cn_raw.T, thr=0.9)
#    plt.ginput()
#    plt.close()

    d1, d2, total_frames = data.shape
    B = np.array(data.reshape((-1, total_frames), order='F') - A.dot(C),dtype=np.float32)

    if ring_size_factor is not None:
        # background according to ringmodel
        print('Compute Background')
        W, b0 = compute_W(data.reshape((-1, total_frames), order='F'),
                          A, C, (d1, d2), int(np.round(ring_size_factor * gSiz)))
        
        B = b0[:, None] + W.dot(B - b0[:, None])

        # find more neurons in residual
        print('Compute Residuals')
        R = data - (A.dot(C) + B).reshape(data.shape, order='F')
        if max_number is not None: 
            max_number -= A.shape[-1]
        if max_number is not 0:
            print('Initialization again')
            A_R, C_R, _, _, center_R = init_neurons_corr_pnr(
                R, max_number=max_number, gSiz=gSiz, gSig=gSig,
                center_psf=center_psf, min_corr=min_corr, min_pnr=min_pnr,
                seed_method=seed_method, deconvolve_options=deconvolve_options,
                min_pixel=min_pixel, bd=bd, thresh_init=thresh_init,
                swap_dim=True, save_video=save_video, video_name=video_name)
            A = np.concatenate((A, A_R), 1)
            C = np.concatenate((C, C_R), 0)
        print('Update spatial')
        C, A = caiman.source_extraction.cnmf.temporal.update_temporal_components(
            np.array(data.reshape((-1, total_frames), order='F') - B), spr.csc_matrix(A),
            np.zeros((d1 * d2, 0), np.float32), C, np.zeros((0, total_frames), np.float32),
            dview=None, bl=None, c1=None, sn=None, g=None, **options['temporal_params'])[:2]
        print('Update Temporal')
        A, _, C, _ = caiman.source_extraction.cnmf.spatial.update_spatial_components(
            np.array(data.reshape((-1, total_frames), order='F') - B), C=C,
            f=np.zeros((0, total_frames), np.float32), A_in=A, sn=sn,
            b_in=np.zeros((d1 * d2, 0), np.float32),
            dview=None, **options['spatial_params'])
        A = A.toarray()
        print('Compute Background Again')

        # background according to ringmodel
        W, b0 = compute_W(data.reshape((-1, total_frames), order='F'),
                          A, C, (d1, d2), int(np.round(ring_size_factor * gSiz)))
        B = b0[:, None] + W.dot(B - b0[:, None])

    print('Estimate low rank Background')

    model = NMF(n_components=nb,init = 'nndsvdar')  # , init='random', random_state=0)
    b_in = model.fit_transform(np.maximum(B, 0))
    f_in = model.components_.squeeze()

    return A, C, center.T, b_in, f_in


def init_neurons_corr_pnr(data, max_number=None, gSiz=15, gSig=None,
                          center_psf=True, min_corr=0.8, min_pnr=10,
                          seed_method='auto', deconvolve_options=None,
                          min_pixel=3, bd=1, thresh_init=2, swap_dim=True,
                          save_video=False, video_name='initialization.mp4'):
    """
    using greedy method to initialize neurons by selecting pixels with large
    local correlation and large peak-to-noise ratio
    Args:
        data: np.ndarray (3D)
            the data used for initializing neurons. its dimension can be
            d1*d2*T or T*d1*d2. If it's the latter, swap_dim should be
            False; otherwise, True.
        max_number: integer
            maximum number of neurons to be detected. If None, then the
            algorithm will stop when all pixels are below the thresholds.
        gSiz: float
            average diameter of a neuron
        gSig: float number or a vector with two elements.
            gaussian width of the gaussian kernel used for spatial filtering.
        center_psf: Boolean
            True indicates centering the filtering kernel for background
            removal. This is useful for data with large background
            fluctuations.
        min_corr: float
            minimum local correlation coefficients for selecting a seed pixel.
        min_pnr: float
            minimum peak-to-noise ratio for selecting a seed pixel.
        seed_method: str {'auto', 'manual'}
            methods for choosing seed pixels.
        deconvolve_options: dict
            all options for deconvolving temporal traces.
        min_pixel: integer
            minimum number of nonzero pixels for one neuron.
        bd: integer
            pixels that are bd pixels away from the boundary will be ignored for initializing neurons.
        thresh_init: float
            pixel values smaller than thresh_init*noise will be set as 0
            when computing the local correlation image.
        swap_dim: Boolean
            True indicates that time is listed in the last axis of Y (matlab
            format)
        save_video: Boolean
            save the initialization procedure if it's True
        video_name: str
            name of the video to be saved.

    Returns:
        A: np.ndarray (d1*d2*T)
            spatial components of all neurons
        C: np.ndarray (K*T)
            nonnegative and denoised temporal components of all neurons
        C_raw: np.ndarray (K*T)
            raw calcium traces of all neurons
        S: np.ndarray (K*T)
            deconvolved calcium traces of all neurons
        center: np.ndarray
            center localtions of all neurons
    """

    if deconvolve_options is None:
        deconvolve_options = {'bl': None,
                              'c1': None,
                              'g': None,
                              'sn': None,
                              'p': 1,
                              'approach': 'constrained foopsi',
                              'method': 'oasis',
                              'bas_nonneg': True,
                              'noise_range': [.25, .5],
                              'noise_method': 'logmexp',
                              'lags': 5,
                              'fudge_factor': 1.0,
                              'verbosity': None,
                              'solvers': None,
                              'optimize_g': 1,
                              'penalty': 1}
    # parameters
    if swap_dim:
        d1, d2, total_frames = data.shape
        data_raw = np.transpose(data.copy(), [2, 0, 1]).astype('float32')
    else:
        total_frames, d1, d2 = data.shape
        data_raw = data.copy().astype('float32')

    if gSig:
        # spatially filter data
        data_filtered = data_raw.copy()
        if not isinstance(gSig, list):
            gSig = [gSig, gSig]
        ksize = tuple([(3 * i) // 2 * 2 + 1 for i in gSig])
        # create a spatial filter for removing background

        if center_psf:
            for idx, img in enumerate(data_filtered):
                data_filtered[idx, ] = cv2.GaussianBlur(img, ksize=ksize, sigmaX=gSig[0], sigmaY=gSig[1], borderType=1) \
                    - cv2.boxFilter(img, ddepth=-1, ksize=ksize, borderType=1)
                # data_filtered[idx, ] = cv2.filter2D(img, -1, psf, borderType=1)
        else:
            for idx, img in enumerate(data_filtered):
                data_filtered[idx, ] = cv2.GaussianBlur(img, ksize=ksize, sigmaX=gSig[
                                                        0], sigmaY=gSig[1], borderType=1)
    else:
        data_filtered = data_raw

    # compute peak-to-noise ratio
    data_filtered -= data_filtered.mean(axis=0)
    data_max = np.max(data_filtered, axis=0)
    noise_pixel = get_noise_fft(data_filtered.transpose())[0].transpose()
    pnr = np.divide(data_max, noise_pixel)

    # remove small values and only keep pixels with large fluorescence signals
    tmp_data = np.copy(data_filtered)
    tmp_data[tmp_data < thresh_init * noise_pixel] = 0
    # compute correlation image
    cn = caiman.summary_images.local_correlations_fft(tmp_data, swap_dim=False)
    del(tmp_data)
#    cn[np.isnan(cn)] = 0  # remove abnormal pixels

    # screen seed pixels as neuron centers
    v_search = cn * pnr
    v_search[(cn < min_corr) | (pnr < min_pnr)] = 0
    ind_search = (v_search <= 0)  # indicate whether the pixel has
    # been searched before. pixels with low correlations or low PNRs are
    # ignored directly. ind_search[i]=0 means the i-th pixel is still under
    # consideration of being a seed pixel

    # pixels near the boundaries are ignored because of artifacts
    ind_bd = np.zeros(shape=(d1, d2)).astype(np.bool)  # indicate boundary pixels
    if bd > 0:
        ind_bd[:bd, :] = True
        ind_bd[-bd:, :] = True
        ind_bd[:, :bd] = True
        ind_bd[:, -bd:] = True

    ind_search[ind_bd] = 1

    # creating variables for storing the results
    if not max_number:
        # maximum number of neurons
        max_number = np.int32((ind_search.size - ind_search.sum()) / 5)
    Ain = np.zeros(shape=(max_number, d1, d2),dtype = np.float32)  # neuron shapes
    Cin = np.zeros(shape=(max_number, total_frames),dtype = np.float32)  # de-noised traces
    Sin = np.zeros(shape=(max_number, total_frames),dtype = np.float32)  # spiking # activity
    Cin_raw = np.zeros(shape=(max_number, total_frames),dtype = np.float32)  # raw traces
    center = np.zeros(shape=(2, max_number))  # neuron centers

    num_neurons = 0  # number of initialized neurons
    continue_searching = True
    min_v_search = min_corr * min_pnr

    if save_video:
        FFMpegWriter = animation.writers['ffmpeg']
        metadata = dict(title='Initialization procedure', artist='CaImAn',
                        comment='CaImAn is cool!')
        writer = FFMpegWriter(fps=2, metadata=metadata)
        # visualize the initialization procedure.
        fig = plt.figure(figsize=(12, 8), facecolor=(0.9, 0.9, 0.9))
        # with writer.saving(fig, "initialization.mp4", 150):
        writer.setup(fig, video_name, 150)

        ax_cn = plt.subplot2grid((2, 3), (0, 0))
        ax_cn.imshow(cn)
        ax_cn.set_title('Correlation')
        ax_cn.set_axis_off()

        ax_pnr_cn = plt.subplot2grid((2, 3), (0, 1))
        ax_pnr_cn.imshow(cn * pnr)
        ax_pnr_cn.set_title('Correlation*PNR')
        ax_pnr_cn.set_axis_off()

        ax_cn_box = plt.subplot2grid((2, 3), (0, 2))
        ax_cn_box.imshow(cn)
        ax_cn_box.set_xlim([54, 63])
        ax_cn_box.set_ylim([54, 63])
        ax_cn_box.set_title('Correlation')
        ax_cn_box.set_axis_off()

        ax_traces = plt.subplot2grid((2, 3), (1, 0), colspan=3)
        ax_traces.set_title('Activity at the seed pixel')

        writer.grab_frame()

    while continue_searching:
        if seed_method.lower() == 'manual':
            pass
            # manually pick seed pixels
        else:
            # local maximum, for identifying seed pixels in following steps
            v_search[(cn < min_corr) | (pnr < min_pnr)] = 0
            v_search[ind_search] = 0
            tmp_kernel = np.ones(shape=tuple([gSiz // 3] * 2))
            v_max = cv2.dilate(v_search, tmp_kernel)

            # automatically select seed pixels as the local maximums
            v_max[(v_search != v_max) | (v_search < min_v_search)] = 0
            v_max[ind_search] = 0
            [rsub_max, csub_max] = v_max.nonzero()  # subscript of seed pixels
            local_max = v_max[rsub_max, csub_max]
            n_seeds = len(local_max)  # number of candidates
            if n_seeds == 0:
                # no more candidates for seed pixels
                break
            else:
                # order seed pixels according to their corr * pnr values
                ind_local_max = local_max.argsort()[::-1]
            img_vmax = np.median(local_max)

        # try to initialization neurons given all seed pixels
        for ith_seed, idx in enumerate(ind_local_max):
            r = rsub_max[idx]
            c = csub_max[idx]
            ind_search[r, c] = True  # this pixel won't be searched
            if v_search[r, c] < min_v_search:
                # skip this pixel if it's not sufficient for being a seed pixel
                continue

            # roughly check whether this is a good seed pixel
            y0 = data_filtered[:, r, c]
            if np.max(y0) < thresh_init * noise_pixel[r, c]:
                continue

            # crop a small box for estimation of ai and ci
            r_min = np.max([0, r - gSiz])
            r_max = np.min([d1, r + gSiz + 1])
            c_min = np.max([0, c - gSiz])
            c_max = np.min([d2, c + gSiz + 1])
            nr = r_max - r_min
            nc = c_max - c_min
            patch_dims = (nr, nc)  # patch dimension
            data_raw_box = \
                data_raw[:, r_min:r_max, c_min:c_max].reshape(-1, nr * nc)
            data_filtered_box = \
                data_filtered[:, r_min:r_max, c_min:c_max].reshape(-1, nr * nc)
            # index of the seed pixel in the cropped box
            ind_ctr = np.ravel_multi_index((r - r_min, c - c_min),
                                           dims=(nr, nc))

            # neighbouring pixels to update after initializing one neuron
            r2_min = np.max([0, r - 2 * gSiz])
            r2_max = np.min([d1, r + 2 * gSiz + 1])
            c2_min = np.max([0, c - 2 * gSiz])
            c2_max = np.min([d2, c + 2 * gSiz + 1])

            if save_video:
                ax_pnr_cn.cla()
                ax_pnr_cn.imshow(v_search, vmin=0, vmax=img_vmax)
                ax_pnr_cn.set_title('Neuron %d' % (num_neurons + 1))
                ax_pnr_cn.set_axis_off()
                ax_pnr_cn.plot(csub_max[ind_local_max[ith_seed:]], rsub_max[
                    ind_local_max[ith_seed:]], '.r', ms=5)
                ax_pnr_cn.plot(c, r, 'or', markerfacecolor='red')

                ax_cn_box.imshow(cn[r_min:r_max, c_min:c_max], vmin=0, vmax=1)
                ax_cn_box.set_title('Correlation')

                ax_traces.cla()
                ax_traces.plot(y0)
                ax_traces.set_title('The fluo. trace at the seed pixel')

                writer.grab_frame()

            [ai, ci_raw, ind_success] = extract_ac(data_filtered_box,
                                                   data_raw_box, ind_ctr, patch_dims)
            if (np.sum(ai > 0) < min_pixel) or (not ind_success):
                # bad initialization. discard and continue
                continue
            else:
                # cheers! good initialization.
                center[:, num_neurons] = [c, r]
                Ain[num_neurons, r_min:r_max, c_min:c_max] = ai
                Cin_raw[num_neurons] = ci_raw.squeeze()
                if deconvolve_options:
                    # deconvolution
                    ci, si, tmp_options, baseline, c1 = \
                        deconvolve_ca(ci_raw, deconvolve_options)
                    Cin[num_neurons] = ci
                    Sin[num_neurons] = si
                else:
                    # no deconvolution
                    baseline = np.median(ci_raw)
                    ci_raw -= baseline
                    ci = ci_raw.copy()
                    ci[ci < 0] = 0
                    Cin[num_neurons] = ci.squeeze()

                if save_video:
                    # mark the seed pixel on the correlation image
                    ax_cn.plot(c, r, '.r')

                    ax_cn_box.cla()
                    ax_cn_box.imshow(ai)
                    ax_cn_box.set_title('Spatial component')

                    ax_traces.cla()
                    ax_traces.plot(ci_raw)
                    ax_traces.plot(ci, 'r')
                    ax_traces.set_title('Temporal component')

                    writer.grab_frame()

                # remove the spatial-temporal activity of the initialized
                # and update correlation image & PNR image
                # update the raw data
                data_raw[:, r_min:r_max, c_min:c_max] -= \
                    ai[np.newaxis, ...] * ci[..., np.newaxis, np.newaxis]

                if gSig:
                    # spatially filtered the neuron shape
                    tmp_img = Ain[num_neurons, r2_min:r2_max, c2_min:c2_max]
                    if center_psf:
                        ai_filtered = cv2.GaussianBlur(tmp_img, ksize=ksize,
                                                       sigmaX=gSig[0],
                                                       sigmaY=gSig[1], borderType=1) \
                            - cv2.boxFilter(tmp_img, ddepth=-1,
                                            ksize=ksize, borderType=1)
                    else:
                        ai_filtered = cv2.GaussianBlur(tmp_img, ksize=ksize,
                                                       sigmaX=gSig[0],
                                                       sigmaY=gSig[1], borderType=1)
                    # update the filtered data
                    data_filtered[:, r2_min:r2_max, c2_min:c2_max] -= \
                        ai_filtered[np.newaxis, ...] * ci[..., np.newaxis, np.newaxis]
                    data_filtered_box = data_filtered[:, r2_min:r2_max, c2_min:c2_max].copy()
                else:
                    data_filtered_box = data_raw[:, r2_min:r2_max, c2_min:c2_max].copy()

                # update PNR image
                data_filtered_box -= data_filtered_box.mean(axis=0)
                max_box = np.max(data_filtered_box, axis=0)
                noise_box = noise_pixel[r2_min:r2_max, c2_min:c2_max]
                pnr_box = np.divide(max_box, noise_box)
                pnr[r2_min:r2_max, c2_min:c2_max] = pnr_box
                pnr_box[pnr_box < min_pnr] = 0

                # update correlation image
                data_filtered_box[data_filtered_box < thresh_init * noise_box] = 0
                cn_box = caiman.summary_images.local_correlations_fft(
                    data_filtered_box, swap_dim=False)
                cn_box[np.isnan(cn_box) | (cn_box < 0)] = 0
                cn[r_min:r_max, c_min:c_max] = cn_box[
                    (r_min - r2_min):(r_max - r2_min), (c_min - c2_min):(c_max - c2_min)]
                cn_box = cn[r2_min:r2_max, c2_min:c2_max]
                cn_box[cn_box < min_corr] = 0

                # update v_search
                v_search[r2_min:r2_max, c2_min:c2_max] = cn_box * pnr_box

                # increase the number of detected neurons
                num_neurons += 1  #
                if num_neurons == max_number:
                    continue_searching = False
                    break
                else:
                    if num_neurons % 10 == 1:
                        print(num_neurons - 1, 'neurons have been initialized')

    print('In total, ', num_neurons, 'neurons were initialized.')
    # A = np.reshape(Ain[:num_neurons], (-1, d1 * d2)).transpose()
    A = np.reshape(Ain[:num_neurons], (-1, d1 * d2), order='F').transpose()
    C = Cin[:num_neurons]
    C_raw = Cin_raw[:num_neurons]
    S = Sin[:num_neurons]
    center = center[:, :num_neurons]

    if save_video:
        plt.close()
        writer.finish()

    return A, C, C_raw, S, center


def extract_ac(data_filtered, data_raw, ind_ctr, patch_dims):
    # parameters
    min_corr_neuron = 0.7
    max_corr_bg = 0.3
    data_filtered = data_filtered.copy()

    # compute the temporal correlation between each pixel and the seed pixel
    data_filtered -= data_filtered.mean(axis=0)  # data centering
    tmp_std = np.sqrt(np.sum(data_filtered ** 2, axis=0))  # data
    # normalization
    tmp_std[tmp_std == 0] = 1
    data_filtered /= tmp_std
    y0 = data_filtered[:, ind_ctr]  # fluorescence trace at the center
    tmp_corr = np.dot(y0.reshape(1, -1), data_filtered)  # corr. coeff. with y0
    ind_neuron = (tmp_corr > min_corr_neuron).squeeze()  # pixels in the central area of neuron
    ind_bg = (tmp_corr < max_corr_bg).squeeze()  # pixels outside of neuron's ROI

    # extract temporal activity
    ci = np.mean(data_filtered[:, ind_neuron], axis=1).reshape(-1, 1)
    # initialize temporal activity of the neural
    ci -= np.median(ci)

    if np.linalg.norm(ci) == 0:  # avoid empty results
        return None, None, False

    # roughly estimate the background fluctuation
    y_bg = np.median(data_raw[:, ind_bg], axis=1).reshape(-1, 1)

    # extract spatial components
    # pdb.set_trace()
    X = np.hstack([ci - ci.mean(), y_bg - y_bg.mean(), np.ones(ci.shape)])
    XX = np.dot(X.transpose(), X)
    Xy = np.dot(X.transpose(), data_raw)
    ai = scipy.linalg.lstsq(XX, Xy)[0][0]
    ai = ai.reshape(patch_dims)
    ai[ai < 0] = 0

    # post-process neuron shape
    ai = circular_constraint(ai)

    # return results
    return ai, ci.reshape(len(ci)), True<|MERGE_RESOLUTION|>--- conflicted
+++ resolved
@@ -32,15 +32,10 @@
 from caiman.source_extraction.cnmf.spatial import circular_constraint
 import cv2
 import sys
-<<<<<<< HEAD
 import matplotlib
 import matplotlib.pyplot as plt
 import matplotlib.animation as animation
 import pdb
-=======
-from scipy.ndimage.filters import correlate
-import scipy.signal
->>>>>>> dfd4778b
 #%%
 
 if sys.version_info >= (3, 0):
@@ -48,18 +43,13 @@
         return iter(range(*args, **kwargs))
 
 
-def initialize_components(Y, sn=None, options_total=None, K=30, gSig=[5, 5], gSiz=None, ssub=1, tsub=1, nIter=5, maxIter=5, nb=1,
+def initialize_components(Y, K=30, gSig=[5, 5], gSiz=None, ssub=1, tsub=1, nIter=5, maxIter=5, nb=1,
                           kernel=None, use_hals=True, normalize_init=True, img=None, method='greedy_roi',
                           max_iter_snmf=500, alpha_snmf=10e2, sigma_smooth_snmf=(.5, .5, .5),
-<<<<<<< HEAD
                           perc_baseline_snmf=20, options_local_NMF=None,  rolling_sum = False,
-                          rolling_length = 100,
+                          rolling_length = 100, sn=None, options_total=None,
                           min_corr=0.8, min_pnr=10, deconvolve_options_init=None,
                           ring_size_factor=1.5, center_psf=True):
-=======
-                          perc_baseline_snmf=20, options_local_NMF = None, rolling_sum = False,
-                          rolling_length = 100):
->>>>>>> dfd4778b
     """
     Initalize components
 
@@ -115,7 +105,6 @@
         
     rolling_sum: boolean
         Detect new components based on a rolling sum of pixel activity (default: True)        
-<<<<<<< HEAD
 
     rolling_length: int
 		Length of rolling window (default: 100)
@@ -147,12 +136,7 @@
 
     options_total: dict
         the option dictionary
-=======
->>>>>>> dfd4778b
-
-    rolling_length: int
-        Length of rolling window (default: 100)
-        
+
     Returns:
     --------
 
@@ -497,7 +481,7 @@
     center: np.array
         2d array of size nr x 2 [ or 3] with the components centroids
 
-    @Author: Eftychios A. Pnevmatikakis based on a matlab implementation by Yuanjun Gao
+    Author: Eftychios A. Pnevmatikakis and Andrea Giovannucci based on a matlab implementation by Yuanjun Gao
             Simons Foundation, 2015
 
     See Also:
