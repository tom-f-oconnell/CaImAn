#!/usr/bin/env python
# -*- coding: utf-8 -*-

""" Suite of functions that help manage movie data

Contains the movie class.

See Also:
------------

@url
.. image::
@author andrea giovannucci , deep-introspection
"""

# \package caiman/dource_ectraction/cnmf
# \version   1.0
# \copyright GNU General Public License v2.0
# \date Created on Tue Jun 30 20:56:07 2015 , Updated on Fri Aug 19 17:30:11 2016

from builtins import str
from builtins import range
from past.utils import old_div

import cv2
import h5py
import logging
from matplotlib import animation
import numpy as np
import os
from PIL import Image  # $ pip install pillow
import pylab as pl
import scipy.ndimage
import scipy
from scipy.io import loadmat
from skimage.transform import warp, AffineTransform
from skimage.feature import match_template
import sklearn
from sklearn.cluster import KMeans
from sklearn.decomposition import NMF, incremental_pca, FastICA
from sklearn.metrics.pairwise import euclidean_distances
import sys
import tifffile
from tqdm import tqdm
from typing import Any, Dict, List, Tuple, Union
import warnings
from zipfile import ZipFile

import caiman as cm

from . import timeseries

try:
    cv2.setNumThreads(0)
except:
    pass

try:
    import sima
    HAS_SIMA = True
except ImportError:
    HAS_SIMA = False

from . import timeseries as ts
from .traces import trace

from ..mmapping import load_memmap
from ..utils import visualization
from .. import summary_images as si
from ..motion_correction import apply_shift_online, motion_correct_online


class movie(ts.timeseries):
    """
    Class representing a movie. This class subclasses timeseries,
    that in turn subclasses ndarray

    movie(input_arr, fr=None,start_time=0,file_name=None, meta_data=None)

    Example of usage:
        input_arr = 3d ndarray
        fr=33; # 33 Hz
        start_time=0
        m=movie(input_arr, start_time=0,fr=33);


    """

    def __new__(cls, input_arr, **kwargs):
        """
        Args:
            input_arr:  np.ndarray, 3D, (time,height,width)

            fr: frame rate

            start_time: time beginning movie, if None it is assumed 0

            meta_data: dictionary including any custom meta data

            file_name: name associated with the file (e.g. path to the original file)
        """
        if (type(input_arr) is np.ndarray) or \
           (type(input_arr) is h5py._hl.dataset.Dataset) or\
           ('mmap' in str(type(input_arr))) or\
           ('tifffile' in str(type(input_arr))):
            return super(movie, cls).__new__(cls, input_arr, **kwargs)
        else:
            raise Exception('Input must be an ndarray, use load instead!')

    def apply_shifts_online(self, xy_shifts, save_base_name=None):
        # todo: todocument

        if save_base_name is None:
            return movie(apply_shift_online(self, xy_shifts, save_base_name=save_base_name), fr=self.fr)
        else:
            return apply_shift_online(self, xy_shifts, save_base_name=save_base_name)

    def calc_min(self):
        # todo: todocument

        tmp = []
        bins = np.linspace(0, self.shape[0], 10).round(0)
        for i in range(9):
            tmp.append(
                np.nanmin(self[np.int(bins[i]):np.int(bins[i + 1]), :, :]).tolist() + 1)
        minval = np.ndarray(1)
        minval[0] = np.nanmin(tmp)
        return movie(input_arr=minval)

    def motion_correct(self,
                       max_shift_w=5,
                       max_shift_h=5,
                       num_frames_template=None,
                       template=None,
                       method='opencv',
                       remove_blanks=False, interpolation='cubic'):
        """
        Extract shifts and motion corrected movie automatically,

        for more control consider the functions extract_shifts and apply_shifts
        Disclaimer, it might change the object itself.

        Args:
            max_shift_w,max_shift_h: maximum pixel shifts allowed when correcting
                                     in the width and height direction

            template: if a good template for frame by frame correlation exists
                      it can be passed. If None it is automatically computed

            method: depends on what is installed 'opencv' or 'skimage'. 'skimage'
                    is an order of magnitude slower

            num_frames_template: if only a subset of the movies needs to be loaded
                                 for efficiency/speed reasons


        Returns:
            self: motion corected movie, it might change the object itself

            shifts : tuple, contains x & y shifts and correlation with template

            xcorrs: cross correlation of the movies with the template

            template: the computed template
        """

        if template is None:  # if template is not provided it is created
            if num_frames_template is None:
                num_frames_template = old_div(
                    10e7, (self.shape[1] * self.shape[2]))

            frames_to_skip = int(np.maximum(
                1, old_div(self.shape[0], num_frames_template)))

            # sometimes it is convenient to only consider a subset of the
            # movie when computing the median
            submov = self[::frames_to_skip, :].copy()
            templ = submov.bin_median()  # create template with portion of movie
            shifts, xcorrs = submov.extract_shifts(
                max_shift_w=max_shift_w, max_shift_h=max_shift_h, template=templ, method=method)
            submov.apply_shifts(
                shifts, interpolation=interpolation, method=method)
            template = submov.bin_median()
            del submov
            m = self.copy()
            shifts, xcorrs = m.extract_shifts(
                max_shift_w=max_shift_w, max_shift_h=max_shift_h, template=template, method=method)
            m = m.apply_shifts(
                shifts, interpolation=interpolation, method=method)
            template = (m.bin_median())
            del m
        else:
            template = template - np.percentile(template, 8)

        # now use the good template to correct
        shifts, xcorrs = self.extract_shifts(
            max_shift_w=max_shift_w, max_shift_h=max_shift_h, template=template, method=method)
        self = self.apply_shifts(
            shifts, interpolation=interpolation, method=method)

        if remove_blanks:
            max_h, max_w = np.max(shifts, axis=0)
            min_h, min_w = np.min(shifts, axis=0)
            self = self.crop(crop_top=max_h, crop_bottom=-min_h + 1,
                             crop_left=max_w, crop_right=-min_w, crop_begin=0, crop_end=0)

        return self, shifts, xcorrs, template

    def bin_median(self, window=10):
        """ compute median of 3D array in along axis o by binning values

        Args:
            mat: ndarray
                input 3D matrix, time along first dimension

            window: int
                number of frames in a bin

        Returns:
            img:
                median image

        """
        T, d1, d2 = np.shape(self)
        num_windows = np.int(old_div(T, window))
        num_frames = num_windows * window
        return np.nanmedian(np.nanmean(np.reshape(self[:num_frames], (window, num_windows, d1, d2)), axis=0), axis=0)

    def extract_shifts(self, max_shift_w:int=5, max_shift_h:int=5, template=None, method:str='opencv') -> Tuple[List, List]:
        """
        Performs motion correction using the opencv matchtemplate function. At every iteration a template is built by taking the median of all frames and then used to align the other frames.

        Args:
            max_shift_w,max_shift_h: maximum pixel shifts allowed when correcting in the width and height direction

            template: if a good template for frame by frame correlation is available it can be passed. If None it is automatically computed

            method: depends on what is installed 'opencv' or 'skimage'. 'skimage' is an order of magnitude slower

        Returns:
            shifts : tuple, contains shifts in x and y and correlation with template

            xcorrs: cross correlation of the movies with the template

        Raises:
            Exception 'Unknown motion correction method!'

        """
        min_val = np.percentile(self, 1)
        if min_val < - 0.1:
            logging.debug("min_val in extract_shifts: " + str(min_val))
            logging.warning(
                'Movie average is negative. Removing 1st percentile.')
            self = self - min_val
        else:
            min_val = 0

        if type(self[0, 0, 0]) is not np.float32:
            warnings.warn('Casting the array to float32')
            self = np.asanyarray(self, dtype=np.float32)

        _, h_i, w_i = self.shape

        ms_w = max_shift_w
        ms_h = max_shift_h

        if template is None:
            template = np.median(self, axis=0)
        else:
            if np.percentile(template, 8) < - 0.1:
                logging.warning('Movie average is negative. Removing 1st percentile.')
                template = template - np.percentile(template, 1)

        template = template[ms_h:h_i - ms_h,
                            ms_w:w_i - ms_w].astype(np.float32)

        #% run algorithm, press q to stop it
        shifts = []   # store the amount of shift in each frame
        xcorrs = []

        for i, frame in enumerate(self):
            if i % 100 == 99:
                logging.debug("Frame %i" % (i + 1))
            if method == 'opencv':
                res = cv2.matchTemplate(frame, template, cv2.TM_CCORR_NORMED)
                top_left = cv2.minMaxLoc(res)[3]
            elif method == 'skimage':
                res = match_template(frame, template)
                top_left = np.unravel_index(np.argmax(res), res.shape)
                top_left = top_left[::-1]
            else:
                raise Exception('Unknown motion correction method!')
            avg_corr = np.mean(res)
            sh_y, sh_x = top_left

            if (0 < top_left[1] < 2 * ms_h - 1) & (0 < top_left[0] < 2 * ms_w - 1):
                # if max is internal, check for subpixel shift using gaussian
                # peak registration
                log_xm1_y = np.log(res[sh_x - 1, sh_y])
                log_xp1_y = np.log(res[sh_x + 1, sh_y])
                log_x_ym1 = np.log(res[sh_x, sh_y - 1])
                log_x_yp1 = np.log(res[sh_x, sh_y + 1])
                four_log_xy = 4 * np.log(res[sh_x, sh_y])

                sh_x_n = -(sh_x - ms_h + old_div((log_xm1_y - log_xp1_y),
                                                 (2 * log_xm1_y - four_log_xy + 2 * log_xp1_y)))
                sh_y_n = -(sh_y - ms_w + old_div((log_x_ym1 - log_x_yp1),
                                                 (2 * log_x_ym1 - four_log_xy + 2 * log_x_yp1)))
            else:
                sh_x_n = -(sh_x - ms_h)
                sh_y_n = -(sh_y - ms_w)

            shifts.append([sh_x_n, sh_y_n])
            xcorrs.append([avg_corr])

        self = self + min_val

        return (shifts, xcorrs)

    def apply_shifts(self, shifts, interpolation='linear', method='opencv', remove_blanks=False):
        """
        Apply precomputed shifts to a movie, using subpixels adjustment (cv2.INTER_CUBIC function)

        Args:
            shifts: array of tuples representing x and y shifts for each frame

            interpolation: 'linear', 'cubic', 'nearest' or cvs.INTER_XXX

        Returns:
            self

        Raise:
            Exception 'Interpolation method not available'

            Exception 'Method not defined'
        """
        if type(self[0, 0, 0]) is not np.float32:
            warnings.warn('Casting the array to float 32')
            self = np.asanyarray(self, dtype=np.float32)

        if interpolation == 'cubic':
            if method == 'opencv':
                interpolation = cv2.INTER_CUBIC
            else:
                interpolation = 3
            logging.debug('cubic interpolation')

        elif interpolation == 'nearest':
            if method == 'opencv':
                interpolation = cv2.INTER_NEAREST
            else:
                interpolation = 0
            logging.debug('nearest interpolation')

        elif interpolation == 'linear':
            if method == 'opencv':
                interpolation = cv2.INTER_LINEAR
            else:
                interpolation = 1
            logging.debug('linear interpolation')
        elif interpolation == 'area':
            if method == 'opencv':
                interpolation = cv2.INTER_AREA
            else:
                raise Exception('Method not defined')
            logging.debug('area interpolation')
        elif interpolation == 'lanczos4':
            if method == 'opencv':
                interpolation = cv2.INTER_LANCZOS4
            else:
                interpolation = 4
            logging.debug('lanczos/biquartic interpolation')
        else:
            raise Exception('Interpolation method not available')

        _, h, w = self.shape
        for i, frame in enumerate(self):
            if i % 100 == 99:
                logging.debug("Frame %i" % (i + 1))

            sh_x_n, sh_y_n = shifts[i]

            if method == 'opencv':
                M = np.float32([[1, 0, sh_y_n], [0, 1, sh_x_n]])
                min_, max_ = np.min(frame), np.max(frame)
                self[i] = np.clip(cv2.warpAffine(
                    frame, M, (w, h), flags=interpolation, borderMode=cv2.BORDER_REFLECT), min_, max_)

            elif method == 'skimage':

                tform = AffineTransform(translation=(-sh_y_n, -sh_x_n))
                self[i] = warp(frame, tform, preserve_range=True,
                               order=interpolation)

            else:
                raise Exception('Unknown shift  application method')

        if remove_blanks:
            max_h, max_w = np.max(shifts, axis=0)
            min_h, min_w = np.min(shifts, axis=0)
            self = self.crop(crop_top=max_h, crop_bottom=-min_h + 1,
                             crop_left=max_w, crop_right=-min_w, crop_begin=0, crop_end=0)

        return self

    def debleach(self):
        """ Debleach by fiting a model to the median intensity.
        """
    #todo: todocument
        if type(self[0, 0, 0]) is not np.float32:
            warnings.warn('Casting the array to float 32')
            self = np.asanyarray(self, dtype=np.float32)

        t, _, _ = self.shape
        x = np.arange(t)
        y = np.median(self.reshape(t, -1), axis=1)

        def expf(x, a, b, c):
            return a * np.exp(-b * x) + c

        def linf(x, a, b):
            return a * x + b

        try:
            p0:Tuple = (y[0] - y[-1], 1e-6, y[-1])
            popt, _ = scipy.optimize.curve_fit(expf, x, y, p0=p0)
            y_fit = expf(x, *popt)
        except:
            p0 = (old_div(float(y[-1] - y[0]), float(x[-1] - x[0])), y[0])
            popt, _ = scipy.optimize.curve_fit(linf, x, y, p0=p0)
            y_fit = linf(x, *popt)

        norm = y_fit - np.median(y[:])
        for frame in range(t):
            self[frame, :, :] = self[frame, :, :] - norm[frame]

        return self

    def crop(self, crop_top=0, crop_bottom=0, crop_left=0, crop_right=0, crop_begin=0, crop_end=0):
        """ Crop movie
        """
        t, h, w = self.shape
        return self[crop_begin:t - crop_end, crop_top:h - crop_bottom, crop_left:w - crop_right]

    def computeDFF(self, secsWindow:int=5, quantilMin:int=8, method:str='only_baseline', order:str='F') -> Tuple[Any, Any]:
        """
        compute the DFF of the movie or remove baseline

        In order to compute the baseline frames are binned according to the window length parameter
        and then the intermediate values are interpolated.

        Args:
            secsWindow: length of the windows used to compute the quantile

            quantilMin : value of the quantile

            method='only_baseline','delta_f_over_f','delta_f_over_sqrt_f'

        Returns:
            self: DF or DF/F or DF/sqrt(F) movies

            movBL=baseline movie

        Raises:
            Exception 'Unknown method'
        """

        logging.debug("computing minimum ...")
        sys.stdout.flush()
        if np.min(self) <= 0 and method != 'only_baseline':
            raise ValueError("All pixels must be positive")

        numFrames, linePerFrame, pixPerLine = np.shape(self)
        downsampfact = int(secsWindow * self.fr)
        logging.debug("Downsample factor: " + str(downsampfact))
        elm_missing = int(np.ceil(numFrames * 1.0 / downsampfact)
                          * downsampfact - numFrames)
        padbefore = int(np.floor(old_div(elm_missing, 2.0)))
        padafter = int(np.ceil(old_div(elm_missing, 2.0)))

        logging.debug('Initial Size Image:' + np.str(np.shape(self)))
        sys.stdout.flush()
        mov_out = movie(np.pad(self.astype(np.float32), ((
            padbefore, padafter), (0, 0), (0, 0)), mode='reflect'), **self.__dict__)
        #mov_out[:padbefore] = mov_out[padbefore+1]
        #mov_out[-padafter:] = mov_out[-padafter-1]
        numFramesNew, linePerFrame, pixPerLine = np.shape(mov_out)

        #% compute baseline quickly
        logging.debug("binning data ...")
        sys.stdout.flush()
        movBL = np.reshape(mov_out.copy(), (downsampfact, int(
            old_div(numFramesNew, downsampfact)), linePerFrame, pixPerLine), order=order)
        movBL = np.percentile(movBL, quantilMin, axis=0)
        logging.debug("interpolating data ...")
        sys.stdout.flush()
        logging.debug("movBL shape is " + str(movBL.shape))
        movBL = scipy.ndimage.zoom(np.array(movBL, dtype=np.float32), [
                                   downsampfact, 1, 1], order=1, mode='constant', cval=0.0, prefilter=False)
#        movBL = movie(movBL).resize(1,1,downsampfact, interpolation = 4)

        #% compute DF/F
        if method == 'delta_f_over_sqrt_f':
            mov_out = old_div((mov_out - movBL), np.sqrt(movBL))
        elif method == 'delta_f_over_f':
            mov_out = old_div((mov_out - movBL), movBL)
        elif method == 'only_baseline':
            mov_out = (mov_out - movBL)
        else:
            raise Exception('Unknown method')

        mov_out = mov_out[padbefore:len(movBL) - padafter, :, :]
        logging.debug('Final Size Movie:' + np.str(self.shape))
        return mov_out, movie(movBL, fr=self.fr, start_time=self.start_time, meta_data=self.meta_data, file_name=self.file_name)

    def NonnegativeMatrixFactorization(self, n_components:int=30, init:str='nndsvd', beta:int=1, tol=5e-7, sparseness:str='components', **kwargs) -> Tuple[np.ndarray, np.ndarray]:
        """
        See documentation for scikit-learn NMF
        """
        if np.min(self) < 0:
            raise ValueError("All values must be positive")

        T, h, w = self.shape
        Y = np.reshape(self, (T, h * w))
        Y = Y - np.percentile(Y, 1)
        Y = np.clip(Y, 0, np.Inf)
        estimator = NMF(n_components=n_components, init=init,
                        tol=tol, **kwargs)
        time_components = estimator.fit_transform(Y)
        components_ = estimator.components_
        space_components = np.reshape(components_, (n_components, h, w))

        return space_components, time_components

    def online_NMF(self, n_components:int=30, method:str='nnsc', lambda1:int=100, iterations:int=-5, model=None, **kwargs) -> Tuple[np.ndarray, np.ndarray]:
        """ Method performing online matrix factorization and using the spams

        (http://spams-devel.gforge.inria.fr/doc-python/html/index.html) package from Inria.
        Implements bith the nmf and nnsc methods

        Args:
            n_components: int

            method: 'nnsc' or 'nmf' (see http://spams-devel.gforge.inria.fr/doc-python/html/index.html)

            lambda1: see http://spams-devel.gforge.inria.fr/doc-python/html/index.html

            iterations: see http://spams-devel.gforge.inria.fr/doc-python/html/index.html

            batchsize: see http://spams-devel.gforge.inria.fr/doc-python/html/index.html

            model: see http://spams-devel.gforge.inria.fr/doc-python/html/index.html

            **kwargs: more arguments to be passed to nmf or nnsc

        Returns:
            time_comps

            space_comps
        """
        try:
            import spams # XXX consider moving this to the head of the file
        except:
            logging.error("You need to install the SPAMS package")
            raise

        T, d1, d2 = np.shape(self)
        d = d1 * d2
        X = np.asfortranarray(np.reshape(self, [T, d], order='F'))

        if method == 'nmf':
            (time_comps, V) = spams.nmf(X, return_lasso=True,
                                        K=n_components, numThreads=4, iter=iterations, **kwargs)

        elif method == 'nnsc':
            (time_comps, V) = spams.nnsc(X, return_lasso=True, K=n_components,
                                         lambda1=lambda1, iter=iterations, model=model, **kwargs)
        else:
            raise Exception('Method unknown')

        space_comps = []

        for _, mm in enumerate(V):
            space_comps.append(np.reshape(mm.todense(), (d1, d2), order='F'))

        return time_comps, np.array(space_comps)

    def IPCA(self, components:int=50, batch:int=1000) -> Tuple[np.ndarray, np.ndarray, np.ndarray]:
        """
        Iterative Principal Component analysis, see sklearn.decomposition.incremental_pca

        Args:
            components (default 50) = number of independent components to return

            batch (default 1000)  = number of pixels to load into memory simultaneously in IPCA. More requires more memory but leads to better fit

        Returns:
            eigenseries: principal components (pixel time series) and associated singular values

            eigenframes: eigenframes are obtained by multiplying the projected frame matrix by the projected movie (whitened frames?)

            proj_frame_vectors:the reduced version of the movie vectors using only the principal component projection
        """

        # vectorize the images
        num_frames, h, w = np.shape(self)
        frame_size = h * w
        frame_samples = np.reshape(self, (num_frames, frame_size)).T

        # run IPCA to approxiate the SVD
        ipca_f = incremental_pca(n_components=components, batch_size=batch)
        ipca_f.fit(frame_samples)

        # construct the reduced version of the movie vectors using only the
        # principal component projection

        proj_frame_vectors = ipca_f.inverse_transform(
            ipca_f.transform(frame_samples))

        # get the temporal principal components (pixel time series) and
        # associated singular values

        eigenseries = ipca_f.components_.T

        # the rows of eigenseries are approximately orthogonal
        # so we can approximately obtain eigenframes by multiplying the
        # projected frame matrix by this transpose on the right

        eigenframes = np.dot(proj_frame_vectors, eigenseries)

        return eigenseries, eigenframes, proj_frame_vectors

    def IPCA_stICA(self, componentsPCA:int=50, componentsICA:int=40, batch:int=1000, mu:float=1, ICAfun:str='logcosh', **kwargs) -> np.ndarray:
        """
        Compute PCA + ICA a la Mukamel 2009.

        Args:
            components (default 50) = number of independent components to return
    
            batch (default 1000) = number of pixels to load into memory simultaneously in IPCA. More requires more memory but leads to better fit
    
            mu (default 0.05) = parameter in range [0,1] for spatiotemporal ICA, higher mu puts more weight on spatial information
    
            ICAFun (default = 'logcosh') = cdf to use for ICA entropy maximization
    
            Plus all parameters from sklearn.decomposition.FastICA
    
        Returns:
            ind_frames [components, height, width] = array of independent component "eigenframes"
        """
        # FIXME: mu defaults to 1, not 0.05
        eigenseries, eigenframes, _proj = self.IPCA(componentsPCA, batch)
        # normalize the series

        frame_scale = old_div(mu, np.max(eigenframes))
        frame_mean = np.mean(eigenframes, axis=0)
        n_eigenframes = frame_scale * (eigenframes - frame_mean)

        series_scale = old_div((1 - mu), np.max(eigenframes))
        series_mean = np.mean(eigenseries, axis=0)
        n_eigenseries = series_scale * (eigenseries - series_mean)

        # build new features from the space/time data
        # and compute ICA on them

        eigenstuff = np.concatenate([n_eigenframes, n_eigenseries])

        ica = FastICA(n_components=componentsICA, fun=ICAfun, **kwargs)
        joint_ics = ica.fit_transform(eigenstuff)

        # extract the independent frames
        _, h, w = np.shape(self)
        frame_size = h * w
        ind_frames = joint_ics[:frame_size, :]
        ind_frames = np.reshape(ind_frames.T, (componentsICA, h, w))

        return ind_frames

    def IPCA_denoise(self, components:int=50, batch:int=1000):
        """
        Create a denoised version of the movie using only the first 'components' components
        """
        _, _, clean_vectors = self.IPCA(components, batch)
        self = self.__class__(np.reshape(np.float32(
            clean_vectors.T), np.shape(self)), **self.__dict__)
        return self

    def IPCA_io(self, n_components:int=50, fun:str='logcosh', max_iter:int=1000, tol=1e-20) -> np.ndarray:
        """ DO NOT USE STILL UNDER DEVELOPMENT
        """
        pca_comp = n_components
        [T, d1, d2] = self.shape
        M = np.reshape(self, (T, d1 * d2))
        [U, S, V] = scipy.sparse.linalg.svds(M, pca_comp)
        S = np.diag(S)
#        whiteningMatrix = np.dot(scipy.linalg.inv(np.sqrt(S)),U.T)
#        dewhiteningMatrix = np.dot(U,np.sqrt(S))
        whiteningMatrix = np.dot(scipy.linalg.inv(S), U.T)
        dewhiteningMatrix = np.dot(U, S)
        whitesig = np.dot(whiteningMatrix, M)
        wsigmask = np.reshape(whitesig.T, (d1, d2, pca_comp))
        f_ica = sklearn.decomposition.FastICA(
            whiten=False, fun=fun, max_iter=max_iter, tol=tol)
        S_ = f_ica.fit_transform(whitesig.T)
        A_ = f_ica.mixing_
        A = np.dot(A_, whitesig)
        mask = np.reshape(A.T, (d1, d2, pca_comp)).transpose([2, 0, 1])

        return mask

    def local_correlations(self, eight_neighbours:bool=False, swap_dim:bool=True, frames_per_chunk:int=1500, order_mean=1) -> np.ndarray:
        """Computes the correlation image for the input dataset Y

            Args:
                self:  np.ndarray (3D or 4D)
                    Input movie data in 3D or 4D format
    
                eight_neighbours: Boolean
                    Use 8 neighbors if true, and 4 if false for 3D data (default = True)
                    Use 6 neighbors for 4D data, irrespectively
    
                swap_dim: Boolean
                    True indicates that time is listed in the last axis of Y (matlab format)
                    and moves it in the front

                frames_per_chunk: int (undocumented)

                order_mean: (undocumented)

            Returns:
                rho: d1 x d2 [x d3] matrix, cross-correlation with adjacent pixels

        """
        T = self.shape[0]
        Cn = np.zeros(self.shape[1:])
        if T <= 3000:
            Cn = si.local_correlations(
                np.array(self), eight_neighbours=eight_neighbours, swap_dim=swap_dim, order_mean=order_mean)
        else:

            n_chunks = T // frames_per_chunk
            for jj, mv in enumerate(range(n_chunks - 1)):
                logging.debug('number of chunks:' + str(jj) + ' frames: ' +
                      str([mv * frames_per_chunk, (mv + 1) * frames_per_chunk]))
                rho = si.local_correlations(np.array(self[mv * frames_per_chunk:(mv + 1) * frames_per_chunk]),
                                            eight_neighbours=eight_neighbours, swap_dim=swap_dim, order_mean=order_mean)
                Cn = np.maximum(Cn, rho)
                pl.imshow(Cn, cmap='gray')
                pl.pause(.1)

            logging.debug('number of chunks:' + str(n_chunks - 1) +
                  ' frames: ' + str([(n_chunks - 1) * frames_per_chunk, T]))
            rho = si.local_correlations(np.array(self[(n_chunks - 1) * frames_per_chunk:]), eight_neighbours=eight_neighbours,
                                        swap_dim=swap_dim, order_mean=order_mean)
            Cn = np.maximum(Cn, rho)
            pl.imshow(Cn, cmap='gray')
            pl.pause(.1)

        return Cn

    def partition_FOV_KMeans(self, tradeoff_weight:float=.5, fx:float=.25, fy:float=.25, n_clusters:int=4, max_iter:int=500) -> Tuple[np.ndarray, np.ndarray, np.ndarray]:
        """
        Partition the FOV in clusters that are grouping pixels close in space and in mutual correlation

        Args:
            tradeoff_weight:between 0 and 1 will weight the contributions of distance and correlation in the overall metric
    
            fx,fy: downsampling factor to apply to the movie
    
            n_clusters,max_iter: KMeans algorithm parameters

        Returns:
            fovs:array 2D encoding the partitions of the FOV
    
            mcoef: matrix of pairwise correlation coefficients
    
            distanceMatrix: matrix of picel distances
        """
        _, h1, w1 = self.shape
        self.resize(fx, fy)
        T, h, w = self.shape
        Y = np.reshape(self, (T, h * w))
        mcoef = np.corrcoef(Y.T)

        idxA, idxB = np.meshgrid(list(range(w)), list(range(h)))
        coordmat = np.vstack((idxA.flatten(), idxB.flatten()))
        distanceMatrix = euclidean_distances(coordmat.T)
        distanceMatrix = old_div(distanceMatrix, np.max(distanceMatrix))
        estim = KMeans(n_clusters=n_clusters, max_iter=max_iter)
        kk = estim.fit(tradeoff_weight * mcoef -
                       (1 - tradeoff_weight) * distanceMatrix)
        labs = kk.labels_
        fovs = np.reshape(labs, (h, w))
        fovs = cv2.resize(np.uint8(fovs), (w1, h1), old_div(
            1., fx), old_div(1., fy), interpolation=cv2.INTER_NEAREST)
        return np.uint8(fovs), mcoef, distanceMatrix

    def extract_traces_from_masks(self, masks:np.ndarray) -> trace:
        """
        Args:
            masks: array, 3D with each 2D slice bein a mask (integer or fractional)

        Returns:
            traces: array, 2D of fluorescence traces
        """
        T, h, w = self.shape
        Y = np.reshape(self, (T, h * w))
        if masks.ndim == 2:
            masks = masks[None, :, :]

        nA, _, _ = masks.shape

        A = np.reshape(masks, (nA, h * w))

        pixelsA = np.sum(A, axis=1)
        A = old_div(A, pixelsA[:, None])  # obtain average over ROI
        traces = trace(np.dot(A, np.transpose(Y)).T, **self.__dict__)
        return traces

    def resize(self, fx=1, fy=1, fz=1, interpolation=cv2.INTER_AREA):
        # todo: todocument
        T, d1, d2 = self.shape
        d = d1 * d2
        elm = d * T
        max_els = 2**31 - 1
        if elm > max_els:
            chunk_size = old_div((max_els), d)
            new_m:List = []
            logging.debug('Resizing in chunks because of opencv bug')
            for chunk in range(0, T, chunk_size):
                logging.debug([chunk, np.minimum(chunk + chunk_size, T)])
                m_tmp = self[chunk:np.minimum(chunk + chunk_size, T)].copy()
                m_tmp = m_tmp.resize(fx=fx, fy=fy, fz=fz,
                                     interpolation=interpolation)
                if len(new_m) == 0:
                    new_m = m_tmp
                else:
                    new_m = timeseries.concatenate([new_m, m_tmp], axis=0)

            return new_m
        else:
            if fx != 1 or fy != 1:
                logging.debug("reshaping along x and y")
                t, h, w = self.shape
                newshape = (int(w * fy), int(h * fx))
                mov = []
                logging.debug("New shape is " + str(newshape))
                for frame in self:
                    mov.append(cv2.resize(frame, newshape, fx=fx,
                                          fy=fy, interpolation=interpolation))
                self = movie(np.asarray(mov), **self.__dict__)
            if fz != 1:
                logging.debug("reshaping along z")
                t, h, w = self.shape
                self = np.reshape(self, (t, h * w))
                mov = cv2.resize(self, (h * w, int(fz * t)),
                                 fx=1, fy=fz, interpolation=interpolation)
                mov = np.reshape(mov, (np.maximum(1, int(fz * t)), h, w))
                self = movie(mov, **self.__dict__)
                self.fr = self.fr * fz

        return self

    def guided_filter_blur_2D(self, guide_filter, radius:int=5, eps=0):
        """
        performs guided filtering on each frame. See opencv documentation of cv2.ximgproc.guidedFilter
        """
        for idx, fr in enumerate(self):
            if idx % 1000 == 0:
                logging.debug("At index: " + str(idx))
            self[idx] = cv2.ximgproc.guidedFilter(
                guide_filter, fr, radius=radius, eps=eps)

        return self

    def bilateral_blur_2D(self, diameter:int=5, sigmaColor:int=10000, sigmaSpace=0):
        """
        performs bilateral filtering on each frame. See opencv documentation of cv2.bilateralFilter
        """
        if type(self[0, 0, 0]) is not np.float32:
            warnings.warn('Casting the array to float 32')
            self = np.asanyarray(self, dtype=np.float32)

        for idx, fr in enumerate(self):
            if idx % 1000 == 0:
                logging.debug("At index: " + str(idx))
            self[idx] = cv2.bilateralFilter(
                fr, diameter, sigmaColor, sigmaSpace)

        return self

    def gaussian_blur_2D(self, kernel_size_x=5, kernel_size_y=5, kernel_std_x=1, kernel_std_y=1, borderType=cv2.BORDER_REPLICATE):
        """
        Compute gaussian blut in 2D. Might be useful when motion correcting

        Args:
            kernel_size: double
                see opencv documentation of GaussianBlur
            kernel_std_: double
                see opencv documentation of GaussianBlur
            borderType: int
                see opencv documentation of GaussianBlur

        Returns:
            self: ndarray
                blurred movie
        """

        for idx, fr in enumerate(self):
            logging.debug(idx)
            self[idx] = cv2.GaussianBlur(fr, ksize=(kernel_size_x, kernel_size_y), sigmaX=kernel_std_x, sigmaY=kernel_std_y,
                                         borderType=borderType)

        return self

    def median_blur_2D(self, kernel_size=3):
        """
        Compute gaussian blut in 2D. Might be useful when motion correcting

        Args:
            kernel_size: double
                see opencv documentation of GaussianBlur

            kernel_std_: double
                see opencv documentation of GaussianBlur

            borderType: int
                see opencv documentation of GaussianBlur

        Returns:
            self: ndarray
                blurred movie
        """

        for idx, fr in enumerate(self):
            logging.debug(idx)
            self[idx] = cv2.medianBlur(fr, ksize=kernel_size)

        return self

    def to_2D(self, order='F') -> np.ndarray:
        [T, d1, d2] = self.shape
        d = d1 * d2
        return np.reshape(self, (T, d), order=order)

    def zproject(self, method='mean', cmap=pl.cm.gray, aspect='auto', **kwargs) -> np.ndarray:
        """
        Compute and plot projection across time:

        Args:
            method: String
                'mean','median','std'

            **kwargs: dict
                arguments to imagesc

        Raises:
             Exception 'Method not implemented'
        """
        # TODO: make the imshow optional
        # TODO: todocument
        if method == 'mean':
            zp = np.mean(self, axis=0)
        elif method == 'median':
            zp = np.median(self, axis=0)
        elif method == 'std':
            zp = np.std(self, axis=0)
        else:
            raise Exception('Method not implemented')
        pl.imshow(zp, cmap=cmap, aspect=aspect, **kwargs)
        return zp

    def play(self, gain:float=1, fr=None, magnification=1, offset=0, interpolation=cv2.INTER_LINEAR,
             backend:str='opencv', do_loop:bool=False, bord_px=None, q_max=100, q_min = 0, plot_text:bool=False) -> None:
        """
        Play the movie using opencv

        Args:
            gain: adjust movie brightness

            fr: framerate, playing speed if different from original (inter frame interval in seconds)

            magnification: (undocumented)

            offset: (undocumented)

            interpolation: (undocumented)

            backend: 'pylab' or 'opencv', the latter much faster

            do_loop: Whether to loop the video

            bord_px: (undocumented)

            q_max, q_min: (undocumented)

            plot_text: (undocumented)

        Raises:
            Exception 'Unknown backend!'
        """
        # todo: todocument
        if backend == 'pylab':
            logging.warning('*** WARNING *** SPEED MIGHT BE LOW. USE opencv backend if available')

        gain *= 1. # convert to float in case we were passed an int
        if q_max < 100:
            maxmov = np.nanpercentile(self[0:10], q_max)
        else:
            maxmov = np.nanmax(self)

        if q_min > 0:
            minmov = np.nanpercentile(self[0:10], q_min)
        else:
            minmov = np.nanmin(self)

        if backend == 'pylab':
            pl.ion()
            fig = pl.figure(1)
            ax = fig.add_subplot(111)
            ax.set_title("Play Movie")
            im = ax.imshow((offset + self[0] - minmov) * gain / (maxmov - minmov + offset), cmap=pl.cm.gray,
                           vmin=0, vmax=1, interpolation='none')  # Blank starting image
            fig.show()
            im.axes.figure.canvas.draw()
            pl.pause(1)

        if backend == 'notebook':
            # First set up the figure, the axis, and the plot element we want to animate
            fig = pl.figure()
            im = pl.imshow(self[0], interpolation='None', cmap=pl.cm.gray)
            pl.axis('off')

            def animate(i):
                im.set_data(self[i])
                return im,

            # call the animator.  blit=True means only re-draw the parts that have changed.
            anim = animation.FuncAnimation(fig, animate,
                                           frames=self.shape[0], interval=1, blit=True)

            # call our new function to display the animation
            return visualization.display_animation(anim, fps=fr)

        if fr is None:
            fr = self.fr

        looping = True
        terminated = False

        while looping:

            for iddxx, frame in enumerate(self):
                if bord_px is not None and np.sum(bord_px) > 0:
                    frame = frame[bord_px:-bord_px, bord_px:-bord_px]

                if backend == 'opencv':
                    if magnification != 1:
                        frame = cv2.resize(
                            frame, None, fx=magnification, fy=magnification, interpolation=interpolation)
                    frame = (offset + frame - minmov) * gain /(maxmov - minmov)

                    if plot_text == True:
                        text_width, text_height = cv2.getTextSize('Frame = ' + str(iddxx), fontFace=5, fontScale = 0.8, thickness=1)[0]
                        cv2.putText(frame, 'Frame = ' + str(iddxx), ((frame.shape[1] - text_width) // 2,
                                    frame.shape[0] - (text_height + 5)), fontFace=5, fontScale=0.8, color=(255, 255, 255), thickness=1)

                    cv2.imshow('frame', frame)

                    if cv2.waitKey(int(1. / fr * 1000)) & 0xFF == ord('q'):
                        looping = False
                        terminated = True
                        break

                elif backend == 'pylab':

                    im.set_data((offset + frame) * gain / maxmov)
                    ax.set_title(str(iddxx))
                    pl.axis('off')
                    fig.canvas.draw()
                    pl.pause(1. / fr * .5)
                    ev = pl.waitforbuttonpress(1. / fr * .5)
                    if ev is not None:
                        pl.close()
                        break

                elif backend == 'notebook':
                    logging.debug('Animated via MP4')
                    break

                else:
                    raise Exception('Unknown backend!')

            if terminated:
                break

            if do_loop:
                looping = True
            else:
                looping = False

        if backend == 'opencv':
            cv2.waitKey(100)
            cv2.destroyAllWindows()
            for i in range(10):
                cv2.waitKey(100)

def load(file_name, fr:float=30, start_time:float=0, meta_data:Dict=None, subindices=None,
         shape:Tuple[int,int]=None, var_name_hdf5:str='mov', in_memory:bool=False, is_behavior:bool=False,
         bottom=0, top=0, left=0, right=0, channel=None, outtype=np.float32) -> Any:
    """
    load movie from file. Supports a variety of formats. tif, hdf5, npy and memory mapped. Matlab is experimental.

    Args:
        file_name: string
            name of file. Possible extensions are tif, avi, npy, (npz and hdf5 are usable only if saved by calblitz)

        fr: float
            frame rate

        start_time: float
            initial time for frame 1

        meta_data: dict
            dictionary containing meta information about the movie

        subindices: iterable indexes
            for loading only portion of the movie

        shape: tuple of two values
            dimension of the movie along x and y if loading from a two dimensional numpy array

        var_name_hdf5: str
            if loading from hdf5 name of the variable to load

        in_memory: (undocumented)

        is_behavior: (undocumented)

        bottom,top,left,right: (undocumented)

        channel: (undocumented)

        outtype: The data type for the movie

    Returns:
        mov: caiman.movie

    Raises:
        Exception 'Subindices not implemented'
    
        Exception 'Subindices not implemented'
    
        Exception 'sima module unavailable'
    
        Exception 'Unknown file type'
    
        Exception 'File not found!'
    """
    # case we load movie from file
    if max(top, bottom, left, right) > 0 and type(file_name) is str:
        file_name = [file_name]

    if type(file_name) is list:
        if shape is not None:
            logging.error('shape not supported for multiple movie input')

        return load_movie_chain(file_name, fr=fr, start_time=start_time,
                     meta_data=meta_data, subindices=subindices,
                     bottom=bottom, top=top, left=left, right=right, 
                     channel = channel, outtype=outtype,
                     var_name_hdf5=var_name_hdf5)

    if max(top, bottom, left, right) > 0:
        logging.error('top bottom etc... not supported for single movie input')

    if channel is not None:
        logging.error('channel not supported for single movie input')

    if os.path.exists(file_name):
        _, extension = os.path.splitext(file_name)[:2]
        extension = extension.lower()
        if extension == '.tif' or extension == '.tiff':  # load avi file
            with tifffile.TiffFile(file_name) as tffl:
                multi_page = True if tffl.series[0].shape[0] > 1 else False
                if len(tffl.pages) == 1:
                    logging.warning('Your tif file is saved a single page' +
                                    'file. Performance will be affected')
                    multi_page = False
                if subindices is not None:
                    if type(subindices) is list:
                        if multi_page:
                            input_arr  = tffl.asarray(key=subindices[0])[:, subindices[1], subindices[2]]
                        else:
                            input_arr = tffl.asarray()
                            input_arr = input_arr[subindices[0], subindices[1], subindices[2]]
                    else:
                        if multi_page:
                            input_arr  = tffl.asarray(key=subindices)
                        else:
                            input_arr = tffl.asarray()
                            input_arr = input_arr[subindices]

                else:
                    input_arr = tffl.asarray()

                input_arr = np.squeeze(input_arr)

        elif extension == '.avi':  # load avi file
            cap = cv2.VideoCapture(file_name)
                
            try:
                length = int(cap.get(cv2.CAP_PROP_FRAME_COUNT))
                width = int(cap.get(cv2.CAP_PROP_FRAME_WIDTH))
                height = int(cap.get(cv2.CAP_PROP_FRAME_HEIGHT))
            except:
                logging.info('Roll back to opencv 2')
                length = int(cap.get(cv2.cv.CV_CAP_PROP_FRAME_COUNT))
                width = int(cap.get(cv2.cv.CV_CAP_PROP_FRAME_WIDTH))
                height = int(cap.get(cv2.cv.CV_CAP_PROP_FRAME_HEIGHT))

            cv_failed = False
            dims:Union[Tuple,List] = [length, height, width]
            if length == 0 or width == 0 or height == 0: #CV failed to load
                cv_failed = True            
            if subindices is not None:
                if type(subindices) is not list:
                    subindices = [subindices]
                for ind, sb in enumerate(subindices):
                    if type(sb) is range:
                        subindices[ind] = np.r_[sb]
                        dims[ind] = subindices[ind].shape[0]
                    elif type(sb) is slice:
                        if sb.start is None:
                            sb = slice(0, sb.stop, sb.step)
                        if sb.stop is None:
                            sb = slice(sb.start, dims[ind], sb.step)
                        subindices[ind] = np.r_[sb]
                        dims[ind] = subindices[ind].shape[0]
                    elif type(sb) is np.ndarray:
                        dims[ind] = sb.shape[0]

                start_frame = subindices[0][0]
            else:
                subindices = [np.r_[range(dims[0])]]
                start_frame = 0
            if not cv_failed:
                input_arr = np.zeros((dims[0], height, width), dtype=np.uint8)
                counter = 0
                cap.set(1, start_frame)
                current_frame = start_frame
                while True and counter < dims[0]:
                    # Capture frame-by-frame
                    if current_frame != subindices[0][counter]:
                        current_frame = subindices[0][counter]
                        cap.set(1, current_frame)
                    ret, frame = cap.read()
                    if not ret:
                        break
                    input_arr[counter] = frame[:, :, 0]
                    counter += 1
                    current_frame += 1

                if len(subindices) > 1:
                    input_arr = input_arr[:, subindices[1]]
                if len(subindices) > 2:
                    input_arr = input_arr[:, :, subindices[2]]
            else: #use pims to load movie
                import pims
                def rgb2gray(rgb):
                    return np.dot(rgb[...,:3], [0.299, 0.587, 0.114])
                pims_movie = pims.Video(file_name)
                length = len(pims_movie)
                height, width = pims_movie.frame_shape[0:2] #shape is (h,w,channels)
                input_arr = np.zeros((length, height, width), dtype=np.uint8)
                for i in range(len(pims_movie)): #iterate over frames
                    input_arr[i] = rgb2gray(pims_movie[i])

            # When everything done, release the capture
            cap.release()
            cv2.destroyAllWindows()

        elif extension == '.npy':  # load npy file
            if fr is None:
                fr = 30
            if in_memory:
                input_arr = np.load(file_name)
            else:
                input_arr = np.load(file_name, mmap_mode='r')

            if subindices is not None:
                input_arr = input_arr[subindices]

            if input_arr.ndim == 2:
                if shape is not None:
                    _, T = np.shape(input_arr)
                    d1, d2 = shape
                    input_arr = np.transpose(np.reshape(
                        input_arr, (d1, d2, T), order='F'), (2, 0, 1))
                else:
                    input_arr = input_arr[np.newaxis, :, :]

        elif extension == '.mat':  # load npy file
            input_arr = loadmat(file_name)['data']
            input_arr = np.rollaxis(input_arr, 2, -3)
            if subindices is not None:
                input_arr = input_arr[subindices]

        elif extension == '.npz':  # load movie from saved file
            if subindices is not None:
                raise Exception('Subindices not implemented')
            with np.load(file_name) as f:
                return movie(**f).astype(outtype)

        elif extension in ('.hdf5', '.h5', '.nwb'):
            if is_behavior:
                with h5py.File(file_name, "r") as f:
                    kk = list(f.keys())
                    kk.sort(key=lambda x: np.int(x.split('_')[-1]))
                    input_arr = []
                    for trial in kk:
                        logging.info('Loading ' + trial)
                        input_arr.append(np.array(f[trial]['mov']))

                    input_arr = np.vstack(input_arr)

            else:
                if extension == '.nwb':
                    var_name_hdf5 += '/data'
                with h5py.File(file_name, "r") as f:
                    fkeys = list(f.keys())
                    if len(fkeys) == 1:
                        var_name_hdf5 = fkeys[0]

                    if extension == '.nwb':
                        fgroup = f[var_name_hdf5]['data']
                    else:
                        fgroup = f[var_name_hdf5]

                    if var_name_hdf5 in f:
                        if subindices is None:
                            images = np.array(fgroup).squeeze()
                            #if images.ndim > 3:
                            #    images = images[:, 0]
                        else:
                            if type(subindices).__module__ is 'numpy':
                                subindices = subindices.tolist()
                            images = np.array(
                                fgroup[subindices]).squeeze()
                            #if images.ndim > 3:
                            #    images = images[:, 0]

                        #input_arr = images
                        return movie(images.astype(outtype))
                    else:
                        logging.debug('KEYS:' + str(f.keys()))
                        raise Exception('Key not found in hdf5 file')

        elif extension == '.mmap':

            filename = os.path.split(file_name)[-1]
            Yr, dims, T = load_memmap(os.path.join(
                os.path.split(file_name)[0], filename))
            images = np.reshape(Yr.T, [T] + list(dims), order='F')
            if subindices is not None:
                images = images[subindices]

            if in_memory:
                logging.debug('loading in memory')
                images = np.array(images).astype(outtype)

            logging.debug('mmap')
            return movie(images, fr=fr)

        elif extension == '.sbx':
            if subindices is not None:
                return movie(sbxreadskip(file_name[:-4], skip=subindices.step), fr=fr).astype(outtype)
            else:
                logging.debug('sbx')
                return movie(sbxread(file_name[:-4], k=0, n_frames=np.inf), fr=fr).astype(outtype)

        elif extension == '.sima':
            if not HAS_SIMA:
                raise Exception("sima module unavailable")

            dataset = sima.ImagingDataset.load(file_name)
            frame_step = 1000
            if subindices is None:
                input_arr = np.empty((
                    dataset.sequences[0].shape[0],
                    dataset.sequences[0].shape[2],
                    dataset.sequences[0].shape[3]), dtype=outtype)
                for nframe in range(0, dataset.sequences[0].shape[0], frame_step):
                    input_arr[nframe:nframe + frame_step] = np.array(dataset.sequences[0][
                        nframe:nframe + frame_step, 0, :, :, 0]).astype(outtype).squeeze()
            else:
                input_arr = np.array(dataset.sequences[0])[
                    subindices, :, :, :, :].squeeze()

        else:
            raise Exception('Unknown file type')
    else:
        logging.error('File request:[' + str(file_name) + "] not found!")
        raise Exception('File not found!')

    return movie(input_arr.astype(outtype), fr=fr, start_time=start_time, file_name=os.path.split(file_name)[-1], meta_data=meta_data)


def load_movie_chain(file_list:List[str], fr:float=30, start_time=0,
                     meta_data=None, subindices=None, var_name_hdf5:str='mov',
                     bottom=0, top=0, left=0, right=0, z_top=0,
<<<<<<< HEAD
                     z_bottom=0, is3D:bool=False, channel=None, 
                     outtype=np.float32, ) -> Any:
=======
                     z_bottom=0, is3D:bool=False, channel=None, outtype=np.float32, var_name_hdf5:str='mov') -> Any:
>>>>>>> 6fb4f853
    """ load movies from list of file names

    Args:
        file_list: list
           file names in string format
    
        the other parameters as in load_movie except
    
        bottom, top, left, right, z_top, z_bottom : int
            to load only portion of the field of view
    
        is3D : bool
            flag for 3d data (adds a fourth dimension)

    Returns:
        movie: movie
            movie corresponding to the concatenation og the input files

    """
    mov = []
    for f in tqdm(file_list):
        m = load(f, fr=fr, start_time=start_time,
<<<<<<< HEAD
                 meta_data=meta_data, subindices=subindices,
                 in_memory=True, outtype=outtype, var_name_hdf5=var_name_hdf5)
=======
                 meta_data=meta_data, subindices=subindices, in_memory=True, outtype=outtype, var_name_hdf5=var_name_hdf5)
>>>>>>> 6fb4f853
        if channel is not None:
            logging.debug(m.shape)
            m = m[channel].squeeze()
            logging.debug("Movie shape: " + str(m.shape))

        if not is3D:
            if m.ndim == 2:
                m = m[np.newaxis, :, :]

            _, h, w = np.shape(m)
            m = m[:, top:h - bottom, left:w - right]
        else:
            if m.ndim == 3:
                m = m[np.newaxis, :, :, :]

            _, h, w, d = np.shape(m)
            m = m[:, top:h - bottom, left:w - right, z_top:d - z_bottom]

        mov.append(m)
    return ts.concatenate(mov, axis=0)

####
# TODO: Consider pulling these functions that work with .mat files into a separate file

def loadmat_sbx(filename:str):
    """
    this wrapper should be called instead of directly calling spio.loadmat

    It solves the problem of not properly recovering python dictionaries
    from mat files. It calls the function check keys to fix all entries
    which are still mat-objects
    """
    data_ = loadmat(filename, struct_as_record=False, squeeze_me=True)
    _check_keys(data_)
    return data_

def _check_keys(checkdict:Dict) -> None:
    """
    checks if entries in dictionary rare mat-objects. If yes todict is called to change them to nested dictionaries.
    Modifies its parameter in-place.
    """

    for key in checkdict:
        if isinstance(checkdict[key], scipy.io.matlab.mio5_params.mat_struct):
            checkdict[key] = _todict(checkdict[key])

def _todict(matobj) -> Dict:
    """
    A recursive function which constructs from matobjects nested dictionaries
    """

    ret = {}
    for strg in matobj._fieldnames:
        elem = matobj.__dict__[strg]
        if isinstance(elem, scipy.io.matlab.mio5_params.mat_struct):
            ret[strg] = _todict(elem)
        else:
            ret[strg] = elem
    return ret


def sbxread(filename:str, k:int=0, n_frames=np.inf) -> np.ndarray:
    """
    Args:
        filename: str
            filename should be full path excluding .sbx
    """
    # Check if contains .sbx and if so just truncate
    if '.sbx' in filename:
        filename = filename[:-4]

    # Load info
    info = loadmat_sbx(filename + '.mat')['info']

    # Defining number of channels/size factor
    if info['channels'] == 1:
        info['nChan'] = 2
        factor = 1
    elif info['channels'] == 2:
        info['nChan'] = 1
        factor = 2
    elif info['channels'] == 3:
        info['nChan'] = 1
        factor = 2

    # Determine number of frames in whole file
    max_idx = os.path.getsize(
        filename + '.sbx') / info['recordsPerBuffer'] / info['sz'][1] * factor / 4 - 1

    # Paramters
    N = max_idx + 1  # Last frame
    N = np.minimum(max_idx, n_frames)

    nSamples = info['sz'][1] * info['recordsPerBuffer'] * 2 * info['nChan']

    # Open File
    fo = open(filename + '.sbx')

    # Note: SBX files store the values strangely, its necessary to subtract the values from the max int16 to get the correct ones
    fo.seek(k * nSamples, 0)
    ii16 = np.iinfo(np.uint16)
    x = ii16.max - np.fromfile(fo, dtype='uint16', count=int(nSamples / 2 * N))
    x = x.reshape((int(info['nChan']), int(info['sz'][1]), int(
        info['recordsPerBuffer']), int(N)), order='F')
    x = x[0, :, :, :]

    return x.transpose([2, 1, 0])


def sbxreadskip(filename:str, skip) -> np.ndarray:
    """
    Args:
        filename: str
            filename should be full path excluding .sbx

        skip: (undocumented)
    """
    # Check if contains .sbx and if so just truncate
    if '.sbx' in filename:
        filename = filename[:-4]

    # Load info
    info = loadmat_sbx(filename + '.mat')['info']

    # Defining number of channels/size factor
    if info['channels'] == 1:
        info['nChan'] = 2
        factor = 1
    elif info['channels'] == 2:
        info['nChan'] = 1
        factor = 2
    elif info['channels'] == 3:
        info['nChan'] = 1
        factor = 2

    # Determine number of frames in whole file
    max_idx = os.path.getsize(
        filename + '.sbx') / info['recordsPerBuffer'] / info['sz'][1] * factor / 4 - 1

    # Paramters
    N = max_idx + 1  # Last frame
    nSamples = info['sz'][1] * info['recordsPerBuffer'] * 2 * info['nChan']

    # Open File
    fo = open(filename + '.sbx')

    # Note: SBX files store the values strangely, its necessary to subtract the values from the max int16 to get the correct ones
    for k in range(0, N, skip):
        fo.seek(k * nSamples, 0)
        ii16 = np.iinfo(np.uint16)
        tmp = ii16.max - \
            np.fromfile(fo, dtype='uint16', count=int(nSamples / 2 * 1))

        tmp = tmp.reshape((int(info['nChan']), int(info['sz'][1]), int(
            info['recordsPerBuffer']), int(1)), order='F')
        if k is 0:
            x = tmp
        else:
            x = np.concatenate((x, tmp), axis=3)

    x = x[0, :, :, :]

    return x.transpose([2, 1, 0])


def sbxshape(filename:str) -> Tuple[int,int,int]:
    """
    Args:
        filename should be full path excluding .sbx
    """
    # TODO: Document meaning of return values

    # Check if contains .sbx and if so just truncate
    if '.sbx' in filename:
        filename = filename[:-4]

    # Load info
    info = loadmat_sbx(filename + '.mat')['info']

    # Defining number of channels/size factor
    if info['channels'] == 1:
        info['nChan'] = 2
        factor = 1
    elif info['channels'] == 2:
        info['nChan'] = 1
        factor = 2
    elif info['channels'] == 3:
        info['nChan'] = 1
        factor = 2

    # Determine number of frames in whole file
    max_idx = os.path.getsize(
        filename + '.sbx') / info['recordsPerBuffer'] / info['sz'][1] * factor / 4 - 1
    N = max_idx + 1  # Last frame
    x = (int(info['sz'][1]), int(info['recordsPerBuffer']), int(N))
    return x


def to_3D(mov2D:np.ndarray, shape:Tuple, order='F') -> np.ndarray:
    """
    transform a vectorized movie into a 3D shape
    """
    return np.reshape(mov2D, shape, order=order)

def from_zip_file_to_movie(zipfile_name:str, start_end:Tuple=None) -> Any:
    '''
    Read/convert a movie from a zipfile.

    Args:
        zipfile_name: Name of zipfile to read
        start_end: Start and end frame to extract
    Returns:
        movie
    '''
    mov:List = []
    print('unzipping file into movie object')
    if start_end is not None:
        num_frames = start_end[1] - start_end[0]

    counter = 0
    with ZipFile(zipfile_name) as archive:
        for idx, entry in enumerate(archive.infolist()):
            if idx >= start_end[0] and idx < start_end[1]: # type: ignore # FIXME: default value would not work with this
                with archive.open(entry) as file:
                    if counter == 0:
                        img = np.array(Image.open(file))
                        mov = np.zeros([num_frames, *img.shape], dtype=np.float32)
                        mov[counter] = img
                    else:
                        mov[counter] = np.array(Image.open(file))


                    if counter % 100 == 0:
                        print([counter, idx])

                    counter += 1

    return cm.movie(mov[:counter])

def from_zipfiles_to_movie_lists(zipfile_name:str, max_frames_per_movie:int=3000, binary:bool=False) -> List[str]:
    '''
    Transform zip file into set of tif movies
    Args:
        zipfile_name: Name of zipfile to read
        max_frames_per_movie: (undocumented)
        binary: (undocumented)
    Returns:
        List of filenames in the movie list
    '''
    # TODO: Filter contents of zipfile for appropriate filenames, so we can have a README in there
    with ZipFile(zipfile_name) as archive:
        num_frames_total = len(archive.infolist())

    base_file_names = os.path.split(zipfile_name)[0]
    start_frames = np.arange(0,num_frames_total, max_frames_per_movie)

    movie_list = []
    for sf in start_frames:

        mov = from_zip_file_to_movie(zipfile_name, start_end=(sf, sf + max_frames_per_movie))
        if binary:
            fname = os.path.join(base_file_names, 'movie_' + str(sf) + '.mmap')
            fname = mov.save(fname, order='C')
        else:
            fname = os.path.join(base_file_names, 'movie_' + str(sf) + '.tif')
            mov.save(fname)

        movie_list.append(fname)

    return movie_list
<|MERGE_RESOLUTION|>--- conflicted
+++ resolved
@@ -1409,12 +1409,8 @@
 def load_movie_chain(file_list:List[str], fr:float=30, start_time=0,
                      meta_data=None, subindices=None, var_name_hdf5:str='mov',
                      bottom=0, top=0, left=0, right=0, z_top=0,
-<<<<<<< HEAD
                      z_bottom=0, is3D:bool=False, channel=None, 
-                     outtype=np.float32, ) -> Any:
-=======
-                     z_bottom=0, is3D:bool=False, channel=None, outtype=np.float32, var_name_hdf5:str='mov') -> Any:
->>>>>>> 6fb4f853
+                     outtype=np.float32) -> Any:
     """ load movies from list of file names
 
     Args:
@@ -1437,12 +1433,8 @@
     mov = []
     for f in tqdm(file_list):
         m = load(f, fr=fr, start_time=start_time,
-<<<<<<< HEAD
                  meta_data=meta_data, subindices=subindices,
                  in_memory=True, outtype=outtype, var_name_hdf5=var_name_hdf5)
-=======
-                 meta_data=meta_data, subindices=subindices, in_memory=True, outtype=outtype, var_name_hdf5=var_name_hdf5)
->>>>>>> 6fb4f853
         if channel is not None:
             logging.debug(m.shape)
             m = m[channel].squeeze()
