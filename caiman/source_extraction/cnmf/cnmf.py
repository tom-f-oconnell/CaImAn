--- conflicted
+++ resolved
@@ -802,13 +802,8 @@
             self.time_neuron_added.append((nneeuu, self.initbatch))
         self.time_spend = 0
         # setup per patch classifier
-<<<<<<< HEAD
         
         if path_to_model is None or sniper_mode is False:
-=======
-
-        if path_to_model is None:
->>>>>>> 7e39b818
             loaded_model = None
             sniper_mode = False
         else:
@@ -896,14 +891,6 @@
                 self.C_on[nb_ + i, t - o.get_l_of_last_pool() + 1: t +
                           1] = o.get_c_of_last_pool()
 
-<<<<<<< HEAD
-        
-=======
-
-#        cv2.imshow('untitled', 3*cv2.resize(self.Ab.sum(1).reshape(self.dims,order = 'F'),(512,512)))
-#        cv2.waitKey(1)
-
->>>>>>> 7e39b818
         #self.mean_buff = self.Yres_buf.mean(0)
         if self.update_num_comps:
 
