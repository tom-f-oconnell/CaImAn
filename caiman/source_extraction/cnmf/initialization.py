# -*- coding: utf-8 -*-
""" Initialize the component for the CNMF

contain a list of functions to initialize the neurons and the corresponding traces with different set of methods
liek ICA PCA, greedy roi



"""
#\package Caiman/source_extraction/cnmf/
#\version   1.0
#\copyright GNU General Public License v2.0
#\date Created on Tue Jun 30 21:01:17 2015
#\author: Eftychios A. Pnevmatikakis

from __future__ import division
from __future__ import print_function
from builtins import range
from past.utils import old_div
import numpy as np
from sklearn.decomposition import NMF, FastICA
from skimage.transform import downscale_local_mean, resize
import scipy.ndimage as nd
from scipy.ndimage.measurements import center_of_mass
from scipy.ndimage.filters import correlate
import scipy.sparse as spr
import scipy
import caiman
from caiman.source_extraction.cnmf.deconvolution import deconvolve_ca
from caiman.source_extraction.cnmf.pre_processing import get_noise_fft
from caiman.source_extraction.cnmf.background import compute_W
from caiman.source_extraction.cnmf.spatial import circular_constraint
import cv2
import sys
import matplotlib
import matplotlib.pyplot as plt
import matplotlib.animation as animation
import pdb
#%%

if sys.version_info >= (3, 0):
    def xrange(*args, **kwargs):
        return iter(range(*args, **kwargs))


def initialize_components(Y, K=30, gSig=[5, 5], gSiz=None, ssub=1, tsub=1, nIter=5, maxIter=5, nb=1,
                          kernel=None, use_hals=True, normalize_init=True, img=None, method='greedy_roi',
                          max_iter_snmf=500, alpha_snmf=10e2, sigma_smooth_snmf=(.5, .5, .5),
                          perc_baseline_snmf=20, options_local_NMF=None,
                          min_corr=0.8, min_pnr=10, deconvolve_options_init=None,
                          ring_size_factor=1.5, center_psf=True):
    """
    Initalize components

    This method uses a greedy approach followed by hierarchical alternative least squares (HALS) NMF.
    Optional use of spatio-temporal downsampling to boost speed.

    Parameters:
    ----------
    Y: np.ndarray
         d1 x d2 [x d3] x T movie, raw data.

    K: [optional] int
        number of neurons to extract (default value: 30). Maximal number for method 'corr_pnr'.

    tau: [optional] list,tuple
        standard deviation of neuron size along x and y [and z] (default value: (5,5).

    gSiz: [optional] list,tuple
        size of kernel (default 2*tau + 1).

    nIter: [optional] int
        number of iterations for shape tuning (default 5).

    maxIter: [optional] int
        number of iterations for HALS algorithm (default 5).

    ssub: [optional] int
        spatial downsampling factor recommended for large datasets (default 1, no downsampling).

    tsub: [optional] int
        temporal downsampling factor recommended for long datasets (default 1, no downsampling).

    kernel: [optional] np.ndarray
        User specified kernel for greedyROI (default None, greedy ROI searches for Gaussian shaped neurons)

    use_hals: [optional] bool
        Whether to refine components with the hals method

    normalize_init: [optional] bool
        Whether to normalize_init data before running the initialization

    img: optional [np 2d array]
        Image with which to normalize. If not present use the mean + offset

    method: str
        Initialization method 'greedy_roi' or 'sparse_nmf'

    max_iter_snmf: int
        Maximum number of sparse NMF iterations

    alpha_snmf: scalar
        Sparsity penalty


    center_psf: Boolean
            True indicates centering the filtering kernel for background
            removal. This is useful for data with large background
            fluctuations.

    min_corr: float
        minimum local correlation coefficients for selecting a seed pixel.


    min_pnr: float
        minimum peak-to-noise ratio for selecting a seed pixel.


    deconvolve_options: dict
            all options for deconvolving temporal traces, in general just pass options['temporal_params']    

    ring_size_factor: float
            it's the ratio between the ring radius and neuron diameters.

    nb: integer
        number of background components for approximating the background using NMF model


    Returns:
    --------

    Ain: np.ndarray
        (d1*d2[*d3]) x K , spatial filter of each neuron.

    Cin: np.ndarray
        T x K , calcium activity of each neuron.

    center: np.ndarray
        K x 2 [or 3] , inferred center of each neuron.

    bin: np.ndarray
        (d1*d2[*d3]) x nb, initialization of spatial background.

    fin: np.ndarray
        nb x T matrix, initalization of temporal background



    Raise:
    ------
        Exception("Unsupported method")

        Exception('You need to define arguments for local NMF')

    """
    if method == 'local_nmf':
        tsub_lnmf = tsub
        ssub_lnmf = ssub
        tsub = 1
        ssub = 1

    if gSiz is None:
        gSiz = 2 * np.asarray(gSig) + 1

    d, T = np.shape(Y)[:-1], np.shape(Y)[-1]
    # rescale according to downsampling factor
    gSig = np.round(np.asarray(gSig) / ssub).astype(np.int)
    gSiz = np.round(np.asarray(gSiz) / ssub).astype(np.int)

    if normalize_init is True:
        print('Noise Normalization')
        if img is None:
            img = np.mean(Y, axis=-1)
            img += np.median(img)

        Y = old_div(Y, np.reshape(img, d + (-1,), order='F'))
        alpha_snmf /= np.mean(img)

    # spatial downsampling
    mean_val = np.mean(Y)
    if ssub != 1 or tsub != 1:
        print("Spatial Downsampling ...")
        Y_ds = downscale_local_mean(Y, tuple([ssub] * len(d) + [tsub]), cval=mean_val)
    else:
        Y_ds = Y

    print('Roi Extraction...')
    if method == 'greedy_roi':
        Ain, Cin, _, b_in, f_in = greedyROI(
            Y_ds, nr=K, gSig=gSig, gSiz=gSiz, nIter=nIter, kernel=kernel, nb=nb)

        if use_hals:
            print('(Hals) Refining Components...')
            Ain, Cin, b_in, f_in = hals(Y_ds, Ain, Cin, b_in, f_in, maxIter=maxIter)
    elif method == 'corr_pnr':
        Ain, Cin, _, b_in, f_in = greedyROI_corr(Y_ds, max_number=K,
                                                 gSiz=gSiz[0], gSig=gSig[
                                                     0], nb=nb, deconvolve_options=deconvolve_options_init, min_corr=min_corr,
                                                 min_pnr=min_pnr, ring_size_factor=ring_size_factor, center_psf=center_psf)

    elif method == 'sparse_nmf':
        Ain, Cin, _, b_in, f_in = sparseNMF(Y_ds, nr=K, nb=nb, max_iter_snmf=max_iter_snmf, alpha=alpha_snmf,
                                            sigma_smooth=sigma_smooth_snmf, remove_baseline=True, perc_baseline=perc_baseline_snmf)

    elif method == 'pca_ica':
        Ain, Cin, _, b_in, f_in = ICA_PCA(Y_ds, nr=K, sigma_smooth=sigma_smooth_snmf,  truncate=2, fun='logcosh',
                                          max_iter=max_iter_snmf, tol=1e-10, remove_baseline=True, perc_baseline=perc_baseline_snmf, nb=nb)

    elif method == 'local_nmf':
        # todo check this unresolved reference
        from SourceExtraction.CNMF4Dendrites import CNMF4Dendrites
        from SourceExtraction.AuxilaryFunctions import GetCentersData
        # Get initialization for components center
        print(Y_ds.transpose([2, 0, 1]).shape)
        if options_local_NMF is None:
            raise Exception('You need to define arguments for local NMF')
        else:
            NumCent = options_local_NMF.pop('NumCent', None)
            # Max number of centers to import from Group Lasso intialization - if 0,
            # we don't run group lasso
            cent = GetCentersData(Y_ds.transpose([2, 0, 1]), NumCent)
            sig = Y_ds.shape[:-1]
            # estimate size of neuron - bounding box is 3 times this size. If larger
            # then data, we have no bounding box.
            cnmf_obj = CNMF4Dendrites(sig=sig, verbose=True, adaptBias=True, **options_local_NMF)

        # Define CNMF parameters
        _, _, _ = cnmf_obj.fit(np.array(Y_ds.transpose([2, 0, 1]), dtype=np.float), cent)

        Ain = cnmf_obj.A
        Cin = cnmf_obj.C
        b_in = cnmf_obj.b
        f_in = cnmf_obj.f

    else:

        print(method)
        raise Exception("Unsupported method")

    K = np.shape(Ain)[-1]
    ds = Y_ds.shape[:-1]

    Ain = np.reshape(Ain, ds + (K,), order='F')

    if len(ds) == 2:
        Ain = resize(Ain, d + (K,), order=1)

    else:  # resize only deals with 2D images, hence apply resize twice
        Ain = np.reshape([resize(a, d[1:] + (K,), order=1)
                          for a in Ain], (ds[0], d[1] * d[2], K), order='F')
        Ain = resize(Ain, (d[0], d[1] * d[2], K), order=1)

    Ain = np.reshape(Ain, (np.prod(d), K), order='F')
    b_in = np.reshape(b_in, ds + (nb,), order='F')

    if len(ds) == 2:
        b_in = resize(b_in, d + (nb,), order=1)
    else:
        b_in = np.reshape([resize(b, d[1:] + (nb,), order=1)
                           for b in b_in], (ds[0], d[1] * d[2], nb), order='F')
        b_in = resize(b_in, (d[0], d[1] * d[2], nb), order=1)

    b_in = np.reshape(b_in, (np.prod(d), nb), order='F')
    Cin = resize(Cin, [K, T])
    f_in = resize(np.atleast_2d(f_in), [nb, T])
    center = np.asarray([center_of_mass(a.reshape(d, order='F')) for a in Ain.T])

    if normalize_init is True:
        Ain = Ain * np.reshape(img, (np.prod(d), -1), order='F')
        b_in = b_in * np.reshape(img, (np.prod(d), -1), order='F')

    return Ain, Cin, b_in, f_in, center

#%%


def ICA_PCA(Y_ds, nr, sigma_smooth=(.5, .5, .5),  truncate=2, fun='logcosh', max_iter=1000, tol=1e-10, remove_baseline=True, perc_baseline=20, nb=1):
    """ Initialization using ICA and PCA. DOES NOT WORK WELL WORK IN PROGRESS"

    Parameters:
    -----------

    Returns:
    --------


    """
    print("not a function to use in the moment ICA PCA \n")
    m = scipy.ndimage.gaussian_filter(np.transpose(
        Y_ds, [2, 0, 1]), sigma=sigma_smooth, mode='nearest', truncate=truncate)
    if remove_baseline:
        bl = np.percentile(m, perc_baseline, axis=0)
        m1 = np.maximum(0, m - bl)
    else:
        bl = 0
        m1 = m
    pca_comp = nr

    T, d1, d2 = np.shape(m1)
    d = d1 * d2
    yr = np.reshape(m1, [T, d], order='F')

    [U, S, V] = scipy.sparse.linalg.svds(yr, pca_comp)
    S = np.diag(S)
    whiteningMatrix = np.dot(scipy.linalg.inv(S), U.T)
    whitesig = np.dot(whiteningMatrix, yr)
    f_ica = FastICA(whiten=False, fun=fun, max_iter=max_iter, tol=tol)
    S_ = f_ica.fit_transform(whitesig.T)
    A_in = f_ica.mixing_
    A_in = np.dot(A_in, whitesig)

    masks = np.reshape(A_in.T, (d1, d2, pca_comp), order='F').transpose([2, 0, 1])

    masks = np.array(caiman.base.rois.extractROIsFromPCAICA(masks)[0])

    if masks.size > 0:
        C_in = caiman.base.movies.movie(m1).extract_traces_from_masks(np.array(masks)).T
        A_in = np.reshape(masks, [-1, d1 * d2], order='F').T

    else:

        A_in = np.zeros([d1 * d2, pca_comp])
        C_in = np.zeros([pca_comp, T])

    m1 = yr.T - A_in.dot(C_in) + np.maximum(0, bl.flatten())[:, np.newaxis]

    model = NMF(n_components=nb, init='random', random_state=0)

    b_in = model.fit_transform(np.maximum(m1, 0))
    f_in = model.components_.squeeze()

    center = caiman.base.rois.com(A_in, d1, d2)

    return A_in, C_in, center, b_in, f_in
#%%


def sparseNMF(Y_ds, nr,  max_iter_snmf=500, alpha=10e2, sigma_smooth=(.5, .5, .5), remove_baseline=True, perc_baseline=20, nb=1, truncate=2):
    """
    Initilaization using sparse NMF

    Parameters:
    -----------

    max_iter_snm: int
        number of iterations

    alpha_snmf:
        sparsity regularizer

    sigma_smooth_snmf:
        smoothing along z,x, and y (.5,.5,.5)

    perc_baseline_snmf:
        percentile to remove frmo movie before NMF

    nb: int
        Number of background components

    Returns:
    -------

    A: np.array
        2d array of size (# of pixels) x nr with the spatial components. Each column is
        ordered columnwise (matlab format, order='F')

    C: np.array
        2d array of size nr X T with the temporal components

    center: np.array
        2d array of size nr x 2 [ or 3] with the components centroids
    """
    m = scipy.ndimage.gaussian_filter(np.transpose(
        Y_ds, [2, 0, 1]), sigma=sigma_smooth, mode='nearest', truncate=truncate)
    if remove_baseline:
        bl = np.percentile(m, perc_baseline, axis=0)
        m1 = np.maximum(0, m - bl)
    else:
        bl = 0
        m1 = m

    mdl = NMF(n_components=nr, verbose=False, init='nndsvd', tol=1e-10,
              max_iter=max_iter_snmf, shuffle=True, alpha=alpha, l1_ratio=1)
    T, d1, d2 = np.shape(m1)
    d = d1 * d2
    yr = np.reshape(m1, [T, d], order='F')
    C = mdl.fit_transform(yr).T
    A = mdl.components_.T
    ind_good = np.where(np.logical_and((np.sum(A, 0) * np.std(C, axis=1))
                                       > 0, np.sum(A > np.mean(A), axis=0) < old_div(d, 3)))[0]

    ind_bad = np.where(np.logical_or((np.sum(A, 0) * np.std(C, axis=1))
                                     == 0, np.sum(A > np.mean(A), axis=0) > old_div(d, 3)))[0]
    A_in = np.zeros_like(A)

    C_in = np.zeros_like(C)
    A_in[:, ind_good] = A[:, ind_good]
    C_in[ind_good, :] = C[ind_good, :]
    A_in = A_in * (A_in > (.1 * np.max(A_in, axis=0))[np.newaxis, :])
    A_in[:3, ind_bad] = .0001
    C_in[ind_bad, :3] = .0001

    m1 = yr.T - A_in.dot(C_in) + np.maximum(0, bl.flatten())[:, np.newaxis]
    model = NMF(n_components=nb, init='random', random_state=0, max_iter=max_iter_snmf)
    b_in = model.fit_transform(np.maximum(m1, 0))
    f_in = model.components_.squeeze()
    center = caiman.base.rois.com(A_in, d1, d2)

    return A_in, C_in, center, b_in, f_in

#%%


def greedyROI(Y, nr=30, gSig=[5, 5], gSiz=[11, 11], nIter=5, kernel=None, nb=1):
    """
    Greedy initialization of spatial and temporal components using spatial Gaussian filtering

    Parameters:
    --------

    Y: np.array
        3d or 4d array of fluorescence data with time appearing in the last axis.

    nr: int
        number of components to be found

    gSig: scalar or list of integers
        standard deviation of Gaussian kernel along each axis

    gSiz: scalar or list of integers
        size of spatial component

    nIter: int
        number of iterations when refining estimates

    kernel: np.ndarray
        User specified kernel to be used, if present, instead of Gaussian (default None)

    nb: int
        Number of background components

    Returns:
    -------

    A: np.array
        2d array of size (# of pixels) x nr with the spatial components. Each column is
        ordered columnwise (matlab format, order='F')

    C: np.array
        2d array of size nr X T with the temporal components

    center: np.array
        2d array of size nr x 2 [ or 3] with the components centroids

    @Author: Eftychios A. Pnevmatikakis based on a matlab implementation by Yuanjun Gao
            Simons Foundation, 2015

    See Also:
    -------
    http://www.cell.com/neuron/pdf/S0896-6273(15)01084-3.pdf


    """
    print("Greedy initialization of spatial and temporal components using spatial Gaussian filtering")
    d = np.shape(Y)
    med = np.median(Y, axis=-1)
    Y = Y - med[..., np.newaxis]
    gHalf = np.array(gSiz) // 2
    gSiz = 2 * gHalf + 1
    # we initialize every values to zero
    A = np.zeros((np.prod(d[0:-1]), nr))
    C = np.zeros((nr, d[-1]))
    center = np.zeros((nr, Y.ndim - 1))

    rho = imblur(Y, sig=gSig, siz=gSiz, nDimBlur=Y.ndim - 1, kernel=kernel)
    v = np.sum(rho**2, axis=-1)

    for k in range(nr):
        # we take the highest value of the blurred total image and we define it as
        # the center of the neuron
        ind = np.argmax(v)
        ij = np.unravel_index(ind, d[0:-1])
        for c, i in enumerate(ij):
            center[k, c] = i

        # we define a squared size around it
        ijSig = [[np.maximum(ij[c] - gHalf[c], 0), np.minimum(ij[c] + gHalf[c] + 1, d[c])]
                 for c in range(len(ij))]
        # we create an array of it (fl like) and compute the trace like the pixel ij trough time
        dataTemp = np.array(Y[[slice(*a) for a in ijSig]].copy(), dtype=np.float)
        traceTemp = np.array(np.squeeze(rho[ij]), dtype=np.float)

        coef, score = finetune(dataTemp, traceTemp, nIter=nIter)
        C[k, :] = np.squeeze(score)
        dataSig = coef[..., np.newaxis] * score.reshape([1] * (Y.ndim - 1) + [-1])
        xySig = np.meshgrid(*[np.arange(s[0], s[1]) for s in ijSig], indexing='xy')
        arr = np.array([np.reshape(s, (1, np.size(s)), order='F').squeeze()
                        for s in xySig], dtype=np.int)
        indeces = np.ravel_multi_index(arr, d[0:-1], order='F')

        A[indeces, k] = np.reshape(coef, (1, np.size(coef)), order='C').squeeze()
        Y[[slice(*a) for a in ijSig]] -= dataSig.copy()
        if k < nr - 1:
            Mod = [[np.maximum(ij[c] - 2 * gHalf[c], 0),
                    np.minimum(ij[c] + 2 * gHalf[c] + 1, d[c])] for c in range(len(ij))]
            ModLen = [m[1] - m[0] for m in Mod]
            Lag = [ijSig[c] - Mod[c][0] for c in range(len(ij))]
            dataTemp = np.zeros(ModLen)
            dataTemp[[slice(*a) for a in Lag]] = coef
            dataTemp = imblur(dataTemp[..., np.newaxis], sig=gSig, siz=gSiz, kernel=kernel)
            temp = dataTemp * score.reshape([1] * (Y.ndim - 1) + [-1])
            rho[[slice(*a) for a in Mod]] -= temp.copy()
            v[[slice(*a) for a in Mod]] = np.sum(
                rho[[slice(*a) for a in Mod]]**2, axis=-1)

    res = np.reshape(Y, (np.prod(d[0:-1]), d[-1]), order='F') + med.flatten(order='F')[:, None]
    model = NMF(n_components=nb, init='random', random_state=0)
    b_in = model.fit_transform(np.maximum(res, 0))
    f_in = model.components_.squeeze()

    return A, C, center, b_in, f_in

#%%


def finetune(Y, cin, nIter=5):
    """compute a initialized version of A and C

    Parameters :
    -----------

    Y:  D1*d2*T*K patches

    c: array T*K
        the inital calcium traces

    nIter: int
        True indicates that time is listed in the last axis of Y (matlab format)
        and moves it in the front

    Returns :
    --------

    a: array (d1,D2) the computed A as l2(Y*C)/Y*C

    c: array(T) C as the sum of As on x*y axis


    See Also:
    ---------

            """
    #\bug
    #\warning
    debug_ = False
    if debug_:
        import os
        f = open('_LOG_1_' + str(os.getpid()), 'w+')
        f.write('Y:' + str(np.mean(Y)) + '\n')
        f.write('cin:' + str(np.mean(cin)) + '\n')
        f.close()

    # we compute the multiplication of patches per traces ( non negatively )
    for _ in range(nIter):
        a = np.maximum(np.dot(Y, cin), 0)
        a = old_div(a, np.sqrt(np.sum(a**2)))  # compute the l2/a
        # c as the variation of thoses patches
        cin = np.sum(Y * a[..., np.newaxis], tuple(np.arange(Y.ndim - 1)))

    return a, cin

#%%


def imblur(Y, sig=5, siz=11, nDimBlur=None, kernel=None, opencv=True):
    """
    Spatial filtering with a Gaussian or user defined kernel

    The parameters are specified in GreedyROI

    :param Y: np.ndarray
         d1 x d2 [x d3] x T movie, raw data.

    :param sig: [optional] list,tuple
        half size of neurons

    :param siz: [optional] list,tuple
        size of kernel (default 2*tau + 1).

    :param nDimBlur: [optional]
        if you want to specify the number of dimension

    :param kernel: [optional]
        if you want to specify a kernel

    :param opencv: [optional]
        if you want to process to the blur using open cv method

    :return: the blurred image
    """
    # TODO: document (jerem)
    if kernel is None:
        if nDimBlur is None:
            nDimBlur = Y.ndim - 1
        else:
            nDimBlur = np.min((Y.ndim, nDimBlur))

        if np.isscalar(sig):
            sig = sig * np.ones(nDimBlur)

        if np.isscalar(siz):
            siz = siz * np.ones(nDimBlur)

        X = Y.copy()
        if opencv and nDimBlur == 2:
            if X.ndim > 2:
                # if we are on a video we repeat for each frame
                for frame in range(X.shape[-1]):
                    X[:, :, frame] = cv2.GaussianBlur(X[:, :, frame], tuple(siz), sig[
                                                      0], sig[1], cv2.BORDER_CONSTANT, 0)
            else:
                X = cv2.GaussianBlur(X, tuple(siz), sig[0], sig[1], cv2.BORDER_CONSTANT, 0)
        else:
            for i in range(nDimBlur):
                h = np.exp(
                    old_div(-np.arange(-np.floor(old_div(siz[i], 2)), np.floor(old_div(siz[i], 2)) + 1)**2, (2 * sig[i]**2)))
                h /= np.sqrt(h.dot(h))
                shape = [1] * len(Y.shape)
                shape[i] = -1
                X = correlate(X, h.reshape(shape), mode='constant')

    else:
        X = correlate(Y, kernel[..., np.newaxis], mode='constant')
        # for t in range(np.shape(Y)[-1]):
        #    X[:,:,t] = correlate(Y[:,:,t],kernel,mode='constant', cval=0.0)

    return X

#%%


def hals(Y, A, C, b, f, bSiz=3, maxIter=5):
    """ Hierarchical alternating least square method for solving NMF problem

    Y = A*C + b*f

    input:
    ------
       Y:      d1 X d2 [X d3] X T, raw data.
        It will be reshaped to (d1*d2[*d3]) X T in this
       function

       A:      (d1*d2[*d3]) X K, initial value of spatial components

       C:      K X T, initial value of temporal components

       b:      (d1*d2[*d3]) X nb, initial value of background spatial component

       f:      nb X T, initial value of background temporal component

       bSiz:   int or tuple of int
        blur size. A box kernel (bSiz X bSiz [X bSiz]) (if int) or bSiz (if tuple) will
        be convolved with each neuron's initial spatial component, then all nonzero
       pixels will be picked as pixels to be updated, and the rest will be
       forced to be 0.

       maxIter: maximum iteration of iterating HALS.

    output:
    -------
        the updated A, C, b, f

    @Author: Johannes Friedrich, Andrea Giovannucci

    See Also:
        http://proceedings.mlr.press/v39/kimura14.pdf
    """

    # smooth the components
    dims, T = np.shape(Y)[:-1], np.shape(Y)[-1]
    K = A.shape[1]  # number of neurons
    nb = b.shape[1]  # number of background components
    if isinstance(bSiz, (int, float)):
        bSiz = [bSiz] * len(dims)
    ind_A = nd.filters.uniform_filter(np.reshape(A, dims + (K,), order='F'), size=bSiz + [0])
    ind_A = np.reshape(ind_A > 1e-10, (np.prod(dims), K), order='F')
    ind_A = spr.csc_matrix(ind_A)  # indicator of nonnero pixels

    def HALS4activity(Yr, A, C, iters=2):
        U = A.T.dot(Yr)
        V = A.T.dot(A)
        for _ in range(iters):
            for m in range(len(U)):  # neurons and background
                C[m] = np.clip(C[m] + (U[m] - V[m].dot(C)) / V[m, m], 0, np.inf)
        return C

    def HALS4shape(Yr, A, C, iters=2):
        U = C.dot(Yr.T)
        V = C.dot(C.T)
        for _ in range(iters):
            for m in range(K):  # neurons
                ind_pixels = np.squeeze(ind_A[:, m].toarray())
                A[ind_pixels, m] = np.clip(A[ind_pixels, m] +
                                           ((U[m, ind_pixels] - V[m].dot(A[ind_pixels].T)) /
                                            V[m, m]), 0, np.inf)
            for m in range(nb):  # background
                A[:, K + m] = np.clip(A[:, K + m] + ((U[K + m] - V[K + m].dot(A.T)) /
                                                     V[K + m, K + m]), 0, np.inf)
        return A

    Ab = np.c_[A, b]
    Cf = np.r_[C, f.reshape(nb, -1)]
    for _ in range(maxIter):
        Cf = HALS4activity(np.reshape(Y, (np.prod(dims), T), order='F'), Ab, Cf)
        Ab = HALS4shape(np.reshape(Y, (np.prod(dims), T), order='F'), Ab, Cf)

    return Ab[:, :-nb], Cf[:-nb], Ab[:, -nb:], Cf[-nb:].reshape(nb, -1)


def greedyROI_corr(data, max_number=None, gSiz=None, gSig=None,
                   center_psf=True, min_corr=None, min_pnr=None,
                   seed_method='auto', deconvolve_options=None,
                   min_pixel=3, bd=0, thresh_init=2, save_video=False,
                   video_name='initialization.mp4', ring_size_factor=None, nb=1):
    """
    initialize neurons based on pixels' local correlations and peak-to-noise ratios.

    Args:

        *** see init_neurons_corr_pnr for descriptions of following input arguments ***
        data:
        max_number:
        gSiz:
        gSig:
        center_psf:
        min_corr:
        min_pnr:
        seed_method:
        deconvolve_options:
        min_pixel:
        bd:
        thresh_init:
        swap_dim:
        save_video:
        video_name:
        *** see init_neurons_corr_pnr for descriptions of above input arguments ***

        ring_size_factor: float
            it's the ratio between the ring radius and neuron diameters.
        ring_model: Boolean
            True indicates using ring model to estimate the background
            components.
        nb: integer
            number of background components for approximating the background using NMF model

    Returns:

    """

    if min_corr is None or min_pnr is None:
        raise Exception('Either min_corr or min_pnr are None. Both of them must be real numbers.')

#    print([gSig,gSiz,max_number, center_psf,min_corr,min_pixel,min_pnr])
#    lsls
#    gSig = 3   # gaussian width of a 2D gaussian kernel, which approximates a neuron
#    gSiz = 10  # average diameter of a neuron
#    min_corr = 0.8
#    min_pnr = 10
#    save_video = False
#    import os
#    if not os.path.exists('tmp'):
#        os.mkdir('tmp')
#    video_name = os.path.join('tmp', 'initialization.mp4')
#    from caiman.source_extraction.cnmf.initialization import init_neurons_corr_pnr
#    A, C, _, _, center =  init_neurons_corr_pnr(data.transpose([2,0,1]), max_number=255,gSiz=gSiz, gSig=gSig,
#                       center_psf=True, min_corr=min_corr, min_pnr=min_pnr, swap_dim = False, save_video = save_video,
#                                                    video_name = video_name, min_pixel=3)
    A, C, _, _, center = init_neurons_corr_pnr(
        data, max_number=max_number, gSiz=gSiz, gSig=gSig,
        center_psf=center_psf, min_corr=min_corr, min_pnr=min_pnr,
        seed_method=seed_method, deconvolve_options=deconvolve_options,
        min_pixel=min_pixel, bd=bd, thresh_init=thresh_init,
        swap_dim=True, save_video=save_video, video_name=video_name)

#    import caiman as cm
#    cn_raw = cm.summary_images.local_correlations_fft(data.transpose([2,0,1]), swap_dim=False)
#    _ = cm.utils.visualization.plot_contours(A, cn_raw.T, thr=0.9)
#    plt.ginput()
#    plt.close()

    d1, d2, total_frames = data.shape
    A = A.reshape((d1, d2, A.shape[-1])).transpose([1, 0, 2]).reshape((d1*d2, A.shape[-1]))
    B = data.reshape((-1, total_frames), order='F') - A.dot(C)
    
    if ring_size_factor is not None:
        W, b0 = compute_W(data.reshape((-1, total_frames), order='F'),
                          A, C, (d1, d2), int(np.round(ring_size_factor * gSiz)))

        B = b0[:, None] + W.dot(B - b0[:, None])
<<<<<<< HEAD
        R = data - (A.dot(C) + B).reshape(data.shape, order='F')
#        plt.imshow(R.mean(-1))
#        plt.show()
        if max_number is None or max_number > A.shape[-1]:
            A_R, C_R, _, _, center_R = init_neurons_corr_pnr(
                R, max_number=max_number, gSiz=gSiz, gSig=gSig,
                center_psf=center_psf, min_corr=min_corr, min_pnr=min_pnr,
                seed_method=seed_method, deconvolve_options=deconvolve_options,
                min_pixel=min_pixel, bd=bd, thresh_init=thresh_init,
                swap_dim=True, save_video=save_video, video_name=video_name)
            A = np.concatenate((A, A_R), 1)
            C = np.concatenate((C, C_R), 0)
#            print('update temporal ...')
#            C, A, b, f, S, bl, c1, neurons_sn, g1, YrA = update_temporal_components(
#                Yr, A, b, C, f, dview=self.dview, bl=None, c1=None, sn=None, g=None, **options['temporal_params'])
#            print('update spatial ...')
#            A, b, C, f = update_spatial_components(
#                Yr, C=C, f=f, A_in=A, sn=sn, b_in=b, dview=self.dview, **options['spatial_params'])
            
=======
        scipy.io.savemat('1p_demo_python_initialization.mat',{'B':B,'A':A,'C':C})
        import pylab as pl
        pl.imshow(np.std(B,-1).reshape([d1,d2],order = 'F'),vmin = 9, vmax = 18.5);pl.pause(10)
        import pdb
        pdb.set_trace()
#        R = data - A.dot(C) - B
#        if max_number is not None:
#            max_number -= A.shape[-1]
#
#        A_R, C_R, _, _, center_R = init_neurons_corr_pnr(R, max_number = max_number, gSiz = gSiz, gSig = gSig,
#                                               center_psf = center_psf, min_corr = min_corr, min_pnr = min_pnr,
#                                               seed_method = seed_method, deconvolve_options = deconvolve_options,
#                                               min_pixel = min_pixel, bd = bd, thresh_init = thresh_init,
# swap_dim = True, save_video = save_video, video_name = video_name)
>>>>>>> f6f22c65

    model = NMF(n_components=nb)  # , init='random', random_state=0)
    b_in = model.fit_transform(np.maximum(B, 0))
    f_in = model.components_.squeeze()

<<<<<<< HEAD
    A = A.reshape((d1, d2, A.shape[-1])).transpose([1, 0, 2]).reshape((d1 * d2, A.shape[-1])),
=======
    
>>>>>>> f6f22c65
    return A, C, center.T, b_in, f_in


def init_neurons_corr_pnr(data, max_number=None, gSiz=15, gSig=None,
                          center_psf=True, min_corr=0.8, min_pnr=10,
                          seed_method='auto', deconvolve_options=None,
                          min_pixel=3, bd=1, thresh_init=2, swap_dim=True,
                          save_video=False, video_name='initialization.mp4'):
    """
    using greedy method to initialize neurons by selecting pixels with large
    local correlation and large peak-to-noise ratio
    Args:
        data: np.ndarray (3D)
            the data used for initializing neurons. its dimension can be
            d1*d2*T or T*d1*d2. If it's the latter, swap_dim should be
            False; otherwise, True.
        max_number: integer
            maximum number of neurons to be detected. If None, then the
            algorithm will stop when all pixels are below the thresholds.
        gSiz: float
            average diameter of a neuron
        gSig: float number or a vector with two elements.
            gaussian width of the gaussian kernel used for spatial filtering.
        center_psf: Boolean
            True indicates centering the filtering kernel for background
            removal. This is useful for data with large background
            fluctuations.
        min_corr: float
            minimum local correlation coefficients for selecting a seed pixel.
        min_pnr: float
            minimum peak-to-noise ratio for selecting a seed pixel.
        seed_method: str {'auto', 'manual'}
            methods for choosing seed pixels.
        deconvolve_options: dict
            all options for deconvolving temporal traces.
        min_pixel: integer
            minimum number of nonzero pixels for one neuron.
        bd: integer
            pixels that are bd pixels away from the boundary will be ignored for initializing neurons.
        thresh_init: float
            pixel values smaller than thresh_init*noise will be set as 0
            when computing the local correlation image.
        swap_dim: Boolean
            True indicates that time is listed in the last axis of Y (matlab
            format)
        save_video: Boolean
            save the initialization procedure if it's True
        video_name: str
            name of the video to be saved.

    Returns:
        A: np.ndarray (d1*d2*T)
            spatial components of all neurons
        C: np.ndarray (K*T)
            nonnegative and denoised temporal components of all neurons
        C_raw: np.ndarray (K*T)
            raw calcium traces of all neurons
        S: np.ndarray (K*T)
            deconvolved calcium traces of all neurons
        center: np.ndarray
            center localtions of all neurons
    """

    if deconvolve_options is None:
        deconvolve_options = {'bl': None,
                              'c1': None,
                              'g': None,
                              'sn': None,
                              'p': 1,
                              'approach': 'constrained foopsi',
                              'method': 'oasis',
                              'bas_nonneg': True,
                              'noise_range': [.25, .5],
                              'noise_method': 'logmexp',
                              'lags': 5,
                              'fudge_factor': 1.0,
                              'verbosity': None,
                              'solvers': None,
                              'optimize_g': 1,
                              'penalty': 1}
    # parameters
    if swap_dim:
        d1, d2, total_frames = data.shape
        data_raw = np.transpose(data.copy(), [2, 0, 1]).astype('float32')
    else:
        total_frames, d1, d2 = data.shape
        data_raw = data.copy().astype('float32')

    if gSig:
        # spatially filter data
        data_filtered = data_raw.copy()
        if not isinstance(gSig, list):
            gSig = [gSig, gSig]
        ksize = tuple([(3 * i) // 2 * 2 + 1 for i in gSig])
        # create a spatial filter for removing background

        if center_psf:
            for idx, img in enumerate(data_filtered):
                data_filtered[idx, ] = cv2.GaussianBlur(img, ksize=ksize, sigmaX=gSig[0], sigmaY=gSig[1], borderType=1) \
                    - cv2.boxFilter(img, ddepth=-1, ksize=ksize, borderType=1)
                # data_filtered[idx, ] = cv2.filter2D(img, -1, psf, borderType=1)
        else:
            for idx, img in enumerate(data_filtered):
                data_filtered[idx, ] = cv2.GaussianBlur(img, ksize=ksize, sigmaX=gSig[
                                                        0], sigmaY=gSig[1], borderType=1)
    else:
        data_filtered = data_raw

    # compute peak-to-noise ratio
    data_filtered -= data_filtered.mean(axis=0)
    data_max = np.max(data_filtered, axis=0)
    noise_pixel = get_noise_fft(data_filtered.transpose())[0].transpose()
    pnr = np.divide(data_max, noise_pixel)

    # remove small values and only keep pixels with large fluorescence signals
    tmp_data = np.copy(data_filtered)
    tmp_data[tmp_data < thresh_init * noise_pixel] = 0

    # compute correlation image
    cn = caiman.summary_images.local_correlations_fft(tmp_data, swap_dim=False)
    cn[np.isnan(cn)] = 0  # remove abnormal pixels

    # screen seed pixels as neuron centers
    v_search = cn * pnr
    v_search[(cn < min_corr) | (pnr < min_pnr)] = 0
    ind_search = (v_search <= 0)  # indicate whether the pixel has
    # been searched before. pixels with low correlations or low PNRs are
    # ignored directly. ind_search[i]=0 means the i-th pixel is still under
    # consideration of being a seed pixel

    # pixels near the boundaries are ignored because of artifacts
    ind_bd = np.zeros(shape=(d1, d2)).astype(np.bool)  # indicate boundary pixels
    if bd > 0:
        ind_bd[:bd, :] = True
        ind_bd[-bd:, :] = True
        ind_bd[:, :bd] = True
        ind_bd[:, -bd:] = True

    ind_search[ind_bd] = 1

    # creating variables for storing the results
    if not max_number:
        # maximum number of neurons
        max_number = np.int32((ind_search.size - ind_search.sum()) / 5)
    Ain = np.zeros(shape=(max_number, d1, d2))  # neuron shapes
    Cin = np.zeros(shape=(max_number, total_frames))  # de-noised traces
    Sin = np.zeros(shape=(max_number, total_frames))  # spiking # activity
    Cin_raw = np.zeros(shape=(max_number, total_frames))  # raw traces
    center = np.zeros(shape=(2, max_number))  # neuron centers

    num_neurons = 0  # number of initialized neurons
    continue_searching = True
    min_v_search = min_corr * min_pnr

    if save_video:
        FFMpegWriter = animation.writers['ffmpeg']
        metadata = dict(title='Initialization procedure', artist='CaImAn',
                        comment='CaImAn is cool!')
        writer = FFMpegWriter(fps=2, metadata=metadata)
        # visualize the initialization procedure.
        fig = plt.figure(figsize=(12, 8), facecolor=(0.9, 0.9, 0.9))
        # with writer.saving(fig, "initialization.mp4", 150):
        writer.setup(fig, video_name, 150)

        ax_cn = plt.subplot2grid((2, 3), (0, 0))
        ax_cn.imshow(cn)
        ax_cn.set_title('Correlation')
        ax_cn.set_axis_off()

        ax_pnr_cn = plt.subplot2grid((2, 3), (0, 1))
        ax_pnr_cn.imshow(cn * pnr)
        ax_pnr_cn.set_title('Correlation*PNR')
        ax_pnr_cn.set_axis_off()

        ax_cn_box = plt.subplot2grid((2, 3), (0, 2))
        ax_cn_box.imshow(cn)
        ax_cn_box.set_xlim([54, 63])
        ax_cn_box.set_ylim([54, 63])
        ax_cn_box.set_title('Correlation')
        ax_cn_box.set_axis_off()

        ax_traces = plt.subplot2grid((2, 3), (1, 0), colspan=3)
        ax_traces.set_title('Activity at the seed pixel')

        writer.grab_frame()

    while continue_searching:
        if seed_method.lower() == 'manual':
            pass
            # manually pick seed pixels
        else:
            # local maximum, for identifying seed pixels in following steps
            v_search[(cn < min_corr) | (pnr < min_pnr)] = 0
            v_search[ind_search] = 0
            tmp_kernel = np.ones(shape=tuple([gSiz // 3] * 2))
            v_max = cv2.dilate(v_search, tmp_kernel)

            # automatically select seed pixels as the local maximums
            v_max[(v_search != v_max) | (v_search < min_v_search)] = 0
            v_max[ind_search] = 0
            [rsub_max, csub_max] = v_max.nonzero()  # subscript of seed pixels
            local_max = v_max[rsub_max, csub_max]
            n_seeds = len(local_max)  # number of candidates
            if n_seeds == 0:
                # no more candidates for seed pixels
                break
            else:
                # order seed pixels according to their corr * pnr values
                ind_local_max = local_max.argsort()[::-1]
            img_vmax = np.median(local_max)

        # try to initialization neurons given all seed pixels
        for ith_seed, idx in enumerate(ind_local_max):
            r = rsub_max[idx]
            c = csub_max[idx]
            ind_search[r, c] = True  # this pixel won't be searched
            if v_search[r, c] < min_v_search:
                # skip this pixel if it's not sufficient for being a seed pixel
                continue

            # roughly check whether this is a good seed pixel
            y0 = data_filtered[:, r, c]
            if np.max(y0) < thresh_init * noise_pixel[r, c]:
                continue

            # crop a small box for estimation of ai and ci
            r_min = np.max([0, r - gSiz])
            r_max = np.min([d1, r + gSiz + 1])
            c_min = np.max([0, c - gSiz])
            c_max = np.min([d2, c + gSiz + 1])
            nr = r_max - r_min
            nc = c_max - c_min
            patch_dims = (nr, nc)  # patch dimension
            data_raw_box = \
                data_raw[:, r_min:r_max, c_min:c_max].reshape(-1, nr * nc)
            data_filtered_box = \
                data_filtered[:, r_min:r_max, c_min:c_max].reshape(-1, nr * nc)
            # index of the seed pixel in the cropped box
            ind_ctr = np.ravel_multi_index((r - r_min, c - c_min),
                                           dims=(nr, nc))

            # neighbouring pixels to update after initializing one neuron
            r2_min = np.max([0, r - 2 * gSiz])
            r2_max = np.min([d1, r + 2 * gSiz + 1])
            c2_min = np.max([0, c - 2 * gSiz])
            c2_max = np.min([d2, c + 2 * gSiz + 1])

            if save_video:
                ax_pnr_cn.cla()
                ax_pnr_cn.imshow(v_search, vmin=0, vmax=img_vmax)
                ax_pnr_cn.set_title('Neuron %d' % (num_neurons + 1))
                ax_pnr_cn.set_axis_off()
                ax_pnr_cn.plot(csub_max[ind_local_max[ith_seed:]], rsub_max[
                    ind_local_max[ith_seed:]], '.r', ms=5)
                ax_pnr_cn.plot(c, r, 'or', markerfacecolor='red')

                ax_cn_box.imshow(cn[r_min:r_max, c_min:c_max], vmin=0, vmax=1)
                ax_cn_box.set_title('Correlation')

                ax_traces.cla()
                ax_traces.plot(y0)
                ax_traces.set_title('The fluo. trace at the seed pixel')

                writer.grab_frame()

            [ai, ci_raw, ind_success] = extract_ac(data_filtered_box,
                                                   data_raw_box, ind_ctr, patch_dims)
            if (np.sum(ai > 0) < min_pixel) or (not ind_success):
                # bad initialization. discard and continue
                continue
            else:
                # cheers! good initialization.
                center[:, num_neurons] = [c, r]
                Ain[num_neurons, r_min:r_max, c_min:c_max] = ai
                Cin_raw[num_neurons] = ci_raw.squeeze()
                if deconvolve_options:
                    # deconvolution
                    ci, si, tmp_options, baseline, c1 = \
                        deconvolve_ca(ci_raw, deconvolve_options)
                    Cin[num_neurons] = ci
                    Sin[num_neurons] = si
                else:
                    # no deconvolution
                    baseline = np.median(ci_raw)
                    ci_raw -= baseline
                    ci = ci_raw.copy()
                    ci[ci < 0] = 0
                    Cin[num_neurons] = ci.squeeze()

                if save_video:
                    # mark the seed pixel on the correlation image
                    ax_cn.plot(c, r, '.r')

                    ax_cn_box.cla()
                    ax_cn_box.imshow(ai)
                    ax_cn_box.set_title('Spatial component')

                    ax_traces.cla()
                    ax_traces.plot(ci_raw)
                    ax_traces.plot(ci, 'r')
                    ax_traces.set_title('Temporal component')

                    writer.grab_frame()

                # remove the spatial-temporal activity of the initialized
                # and update correlation image & PNR image
                # update the raw data
                data_raw[:, r_min:r_max, c_min:c_max] -= \
                    ai[np.newaxis, ...] * ci[..., np.newaxis, np.newaxis]

                if gSig:
                    # spatially filtered the neuron shape
                    tmp_img = Ain[num_neurons, r2_min:r2_max, c2_min:c2_max]
                    if center_psf:
                        ai_filtered = cv2.GaussianBlur(tmp_img, ksize=ksize,
                                                       sigmaX=gSig[0],
                                                       sigmaY=gSig[1], borderType=1) \
                            - cv2.boxFilter(tmp_img, ddepth=-1,
                                            ksize=ksize, borderType=1)
                    else:
                        ai_filtered = cv2.GaussianBlur(tmp_img, ksize=ksize,
                                                       sigmaX=gSig[0],
                                                       sigmaY=gSig[1], borderType=1)
                    # update the filtered data
                    data_filtered[:, r2_min:r2_max, c2_min:c2_max] -= \
                        ai_filtered[np.newaxis, ...] * ci[..., np.newaxis, np.newaxis]
                    data_filtered_box = data_filtered[:, r2_min:r2_max, c2_min:c2_max].copy()
                else:
                    data_filtered_box = data_raw[:, r2_min:r2_max, c2_min:c2_max].copy()

                # update PNR image
                data_filtered_box -= data_filtered_box.mean(axis=0)
                max_box = np.max(data_filtered_box, axis=0)
                noise_box = noise_pixel[r2_min:r2_max, c2_min:c2_max]
                pnr_box = np.divide(max_box, noise_box)
                pnr[r2_min:r2_max, c2_min:c2_max] = pnr_box
                pnr_box[pnr_box < min_pnr] = 0

                # update correlation image
                data_filtered_box[data_filtered_box < thresh_init * noise_box] = 0
                cn_box = caiman.summary_images.local_correlations_fft(
                    data_filtered_box, swap_dim=False)
                cn_box[np.isnan(cn_box) | (cn_box < 0)] = 0
                cn[r_min:r_max, c_min:c_max] = cn_box[
                    (r_min - r2_min):(r_max - r2_min), (c_min - c2_min):(c_max - c2_min)]
                cn_box = cn[r2_min:r2_max, c2_min:c2_max]
                cn_box[cn_box < min_corr] = 0

                # update v_search
                v_search[r2_min:r2_max, c2_min:c2_max] = cn_box * pnr_box

                # increase the number of detected neurons
                num_neurons += 1  #
                if num_neurons == max_number:
                    continue_searching = False
                    break
                else:
                    if num_neurons % 10 == 1:
                        print(num_neurons - 1, 'neurons have been initialized')

    print('In total, ', num_neurons, 'neurons were initialized.')
    # A = np.reshape(Ain[:num_neurons], (-1, d1 * d2)).transpose()
    A = np.reshape(Ain[:num_neurons], (-1, d1 * d2)).transpose()
    C = Cin[:num_neurons]
    C_raw = Cin_raw[:num_neurons]
    S = Sin[:num_neurons]
    center = center[:, :num_neurons]

    if save_video:
        plt.close()
        writer.finish()

    return A, C, C_raw, S, center


def extract_ac(data_filtered, data_raw, ind_ctr, patch_dims):
    # parameters
    min_corr_neuron = 0.7
    max_corr_bg = 0.3
    data_filtered = data_filtered.copy()

    # compute the temporal correlation between each pixel and the seed pixel
    data_filtered -= data_filtered.mean(axis=0)  # data centering
    tmp_std = np.sqrt(np.sum(data_filtered ** 2, axis=0))  # data
    # normalization
    tmp_std[tmp_std == 0] = 1
    data_filtered /= tmp_std
    y0 = data_filtered[:, ind_ctr]  # fluorescence trace at the center
    tmp_corr = np.dot(y0.reshape(1, -1), data_filtered)  # corr. coeff. with y0
    ind_neuron = (tmp_corr > min_corr_neuron).squeeze()  # pixels in the central area of neuron
    ind_bg = (tmp_corr < max_corr_bg).squeeze()  # pixels outside of neuron's ROI

    # extract temporal activity
    ci = np.mean(data_filtered[:, ind_neuron], axis=1).reshape(-1, 1)
    # initialize temporal activity of the neural
    ci -= np.median(ci)

    if np.linalg.norm(ci) == 0:  # avoid empty results
        return None, None, False

    # roughly estimate the background fluctuation
    y_bg = np.median(data_raw[:, ind_bg], axis=1).reshape(-1, 1)

    # extract spatial components
    # pdb.set_trace()
    X = np.hstack([ci - ci.mean(), y_bg - y_bg.mean(), np.ones(ci.shape)])
    XX = np.dot(X.transpose(), X)
    Xy = np.dot(X.transpose(), data_raw)
    ai = scipy.linalg.lstsq(XX, Xy)[0][0]
    ai = ai.reshape(patch_dims)
    ai[ai < 0] = 0

    # post-process neuron shape
    ai = circular_constraint(ai)

    # return results
    return ai, ci.reshape(len(ci)), True<|MERGE_RESOLUTION|>--- conflicted
+++ resolved
@@ -797,7 +797,6 @@
                           A, C, (d1, d2), int(np.round(ring_size_factor * gSiz)))
 
         B = b0[:, None] + W.dot(B - b0[:, None])
-<<<<<<< HEAD
         R = data - (A.dot(C) + B).reshape(data.shape, order='F')
 #        plt.imshow(R.mean(-1))
 #        plt.show()
@@ -817,32 +816,12 @@
 #            A, b, C, f = update_spatial_components(
 #                Yr, C=C, f=f, A_in=A, sn=sn, b_in=b, dview=self.dview, **options['spatial_params'])
             
-=======
-        scipy.io.savemat('1p_demo_python_initialization.mat',{'B':B,'A':A,'C':C})
-        import pylab as pl
-        pl.imshow(np.std(B,-1).reshape([d1,d2],order = 'F'),vmin = 9, vmax = 18.5);pl.pause(10)
-        import pdb
-        pdb.set_trace()
-#        R = data - A.dot(C) - B
-#        if max_number is not None:
-#            max_number -= A.shape[-1]
-#
-#        A_R, C_R, _, _, center_R = init_neurons_corr_pnr(R, max_number = max_number, gSiz = gSiz, gSig = gSig,
-#                                               center_psf = center_psf, min_corr = min_corr, min_pnr = min_pnr,
-#                                               seed_method = seed_method, deconvolve_options = deconvolve_options,
-#                                               min_pixel = min_pixel, bd = bd, thresh_init = thresh_init,
-# swap_dim = True, save_video = save_video, video_name = video_name)
->>>>>>> f6f22c65
 
     model = NMF(n_components=nb)  # , init='random', random_state=0)
     b_in = model.fit_transform(np.maximum(B, 0))
     f_in = model.components_.squeeze()
 
-<<<<<<< HEAD
-    A = A.reshape((d1, d2, A.shape[-1])).transpose([1, 0, 2]).reshape((d1 * d2, A.shape[-1])),
-=======
     
->>>>>>> f6f22c65
     return A, C, center.T, b_in, f_in
 
 
