#!/usr/bin/env python
# -*- coding: utf-8 -*-
""" Suite of functions that help manage movie data

Contains the movie class.

"""

# \package caiman/dource_ectraction/cnmf
# \version   1.0
# \copyright GNU General Public License v2.0
# \date Created on Tue Jun 30 20:56:07 2015 , Updated on Fri Aug 19 17:30:11 2016

from builtins import str
from builtins import range
from past.utils import old_div

import cv2
from functools import partial
import h5py
import logging
from matplotlib import animation
import numpy as np
import os
from PIL import Image  # $ pip install pillow
import pylab as pl
import scipy.ndimage
import scipy
from scipy.io import loadmat
from skimage.transform import warp, AffineTransform
from skimage.feature import match_template
import sklearn
from sklearn.cluster import KMeans
from sklearn.decomposition import NMF, incremental_pca, FastICA
from sklearn.metrics.pairwise import euclidean_distances
import sys
import tifffile
from tqdm import tqdm
from typing import Any, Dict, List, Tuple, Union
import warnings
from zipfile import ZipFile

import caiman as cm

from . import timeseries

try:
    cv2.setNumThreads(0)
except:
    pass

try:
    import sima
    HAS_SIMA = True
except ImportError:
    HAS_SIMA = False

from . import timeseries as ts
from .traces import trace

from ..mmapping import load_memmap
from ..utils import visualization
from .. import summary_images as si
from ..motion_correction import apply_shift_online, motion_correct_online


class movie(ts.timeseries):
    """
    Class representing a movie. This class subclasses timeseries,
    that in turn subclasses ndarray

    movie(input_arr, fr=None,start_time=0,file_name=None, meta_data=None)

    Example of usage:
        input_arr = 3d ndarray
        fr=33; # 33 Hz
        start_time=0
        m=movie(input_arr, start_time=0,fr=33);

    See https://docs.scipy.org/doc/numpy/user/basics.subclassing.html for
    notes on objects that are descended from ndarray
    """

    def __new__(cls, input_arr, **kwargs):
        """
        Args:
            input_arr:  np.ndarray, 3D, (time,height,width)

            fr: frame rate

            start_time: time beginning movie, if None it is assumed 0

            meta_data: dictionary including any custom meta data

            file_name: name associated with the file (e.g. path to the original file)
        """
        if isinstance(input_arr, movie):
            return input_arr

        if (type(input_arr) is np.ndarray) or \
           (type(input_arr) is h5py._hl.dataset.Dataset) or \
           ('mmap' in str(type(input_arr))) or \
           ('tifffile' in str(type(input_arr))):
            return super().__new__(cls, input_arr, **kwargs)  
            #return super(movie, cls).__new__(cls, input_arr, **kwargs)
        else:
            raise Exception('Input must be an ndarray, use load instead!')

    def apply_shifts_online(self, xy_shifts, save_base_name=None):
        # This function is unused.
        # todo: todocument

        if save_base_name is None:
            return movie(apply_shift_online(self, xy_shifts, save_base_name=save_base_name), fr=self.fr)
        else:
            return apply_shift_online(self, xy_shifts, save_base_name=save_base_name)

    def calc_min(self) -> 'movie':
        # todo: todocument

        tmp = []
        bins = np.linspace(0, self.shape[0], 10).round(0)
        for i in range(9):
            tmp.append(np.nanmin(self[np.int(bins[i]):np.int(bins[i + 1]), :, :]).tolist() + 1)
        minval = np.ndarray(1)
        minval[0] = np.nanmin(tmp)
        return movie(input_arr=minval)

    def motion_correct(self,
                       max_shift_w=5,
                       max_shift_h=5,
                       num_frames_template=None,
                       template=None,
                       method: str = 'opencv',
                       remove_blanks: bool = False,
                       interpolation: str = 'cubic') -> Tuple[Any, Tuple, Any, Any]:
        """
        Extract shifts and motion corrected movie automatically,

        for more control consider the functions extract_shifts and apply_shifts
        Disclaimer, it might change the object itself.

        Args:
            max_shift_w,max_shift_h: maximum pixel shifts allowed when correcting
                                     in the width and height direction

            template: if a good template for frame by frame correlation exists
                      it can be passed. If None it is automatically computed

            method: depends on what is installed 'opencv' or 'skimage'. 'skimage'
                    is an order of magnitude slower

            num_frames_template: if only a subset of the movies needs to be loaded
                                 for efficiency/speed reasons


        Returns:
            self: motion corected movie, it might change the object itself

            shifts : tuple, contains x & y shifts and correlation with template

            xcorrs: cross correlation of the movies with the template

            template: the computed template
        """

        if template is None:   # if template is not provided it is created
            if num_frames_template is None:
                num_frames_template = old_div(10e7, (self.shape[1] * self.shape[2]))

            frames_to_skip = int(np.maximum(1, old_div(self.shape[0], num_frames_template)))

            # sometimes it is convenient to only consider a subset of the
            # movie when computing the median
            submov = self[::frames_to_skip, :].copy()
            templ = submov.bin_median()                                        # create template with portion of movie
            shifts, xcorrs = submov.extract_shifts(max_shift_w=max_shift_w,
                                                   max_shift_h=max_shift_h,
                                                   template=templ,
                                                   method=method)
            submov.apply_shifts(shifts, interpolation=interpolation, method=method)
            template = submov.bin_median()
            del submov
            m = self.copy()
            shifts, xcorrs = m.extract_shifts(max_shift_w=max_shift_w,
                                              max_shift_h=max_shift_h,
                                              template=template,
                                              method=method)
            m = m.apply_shifts(shifts, interpolation=interpolation, method=method)
            template = (m.bin_median())
            del m
        else:
            template = template - np.percentile(template, 8)

        # now use the good template to correct
        shifts, xcorrs = self.extract_shifts(max_shift_w=max_shift_w,
                                             max_shift_h=max_shift_h,
                                             template=template,
                                             method=method)
        self = self.apply_shifts(shifts, interpolation=interpolation, method=method)

        if remove_blanks:
            max_h, max_w = np.max(shifts, axis=0)
            min_h, min_w = np.min(shifts, axis=0)
            self.crop(crop_top=max_h,
                      crop_bottom=-min_h + 1,
                      crop_left=max_w,
                      crop_right=-min_w,
                      crop_begin=0,
                      crop_end=0)

        return self, shifts, xcorrs, template

    def motion_correct_3d(self,
                          max_shift_z=5,
                          max_shift_w=5,
                          max_shift_h=5,
                          num_frames_template=None,
                          template=None,
                          method='opencv',
                          remove_blanks=False,
                          interpolation='cubic'):
        """
        Extract shifts and motion corrected movie automatically,

        for more control consider the functions extract_shifts and apply_shifts
        Disclaimer, it might change the object itself.

        Args:
            max_shift,z,max_shift_w,max_shift_h: maximum pixel shifts allowed when 
                    correcting in the axial, width, and height directions

            template: if a good template for frame by frame correlation exists
                      it can be passed. If None it is automatically computed

            method: depends on what is installed 'opencv' or 'skimage'. 'skimage'
                    is an order of magnitude slower

            num_frames_template: if only a subset of the movies needs to be loaded
                                 for efficiency/speed reasons


        Returns:
            self: motion corected movie, it might change the object itself

            shifts : tuple, contains x, y, and z shifts and correlation with template

            xcorrs: cross correlation of the movies with the template

            template: the computed template
        """

        if template is None:   # if template is not provided it is created
            if num_frames_template is None:
                num_frames_template = old_div(10e7, (self.shape[1] * self.shape[2]))

            frames_to_skip = int(np.maximum(1, old_div(self.shape[0], num_frames_template)))

            # sometimes it is convenient to only consider a subset of the
            # movie when computing the median
            submov = self[::frames_to_skip, :].copy()
            templ = submov.bin_median_3d()                                     # create template with portion of movie
            shifts, xcorrs = submov.extract_shifts_3d(
                max_shift_z=max_shift_z,                                       # NOTE: extract_shifts_3d has not been implemented yet - use skimage
                max_shift_w=max_shift_w,
                max_shift_h=max_shift_h,
                template=templ,
                method=method)
            submov.apply_shifts_3d(                                            # NOTE: apply_shifts_3d has not been implemented yet
                shifts, interpolation=interpolation, method=method)
            template = submov.bin_median_3d()
            del submov
            m = self.copy()
            shifts, xcorrs = m.extract_shifts_3d(max_shift_z=max_shift_z,
                                                 max_shift_w=max_shift_w,
                                                 max_shift_h=max_shift_h,
                                                 template=template,
                                                 method=method)
            m = m.apply_shifts_3d(shifts, interpolation=interpolation, method=method)
            template = (m.bin_median_3d())
            del m
        else:
            template = template - np.percentile(template, 8)

        # now use the good template to correct
        shifts, xcorrs = self.extract_shifts_3d(max_shift_z=max_shift_z,
                                                max_shift_w=max_shift_w,
                                                max_shift_h=max_shift_h,
                                                template=template,
                                                method=method)
        self = self.apply_shifts_3d(shifts, interpolation=interpolation, method=method)

        if remove_blanks:
            max_z, max_h, max_w = np.max(shifts, axis=0)
            min_z, min_h, min_w = np.min(shifts, axis=0)
            self.crop(
                crop_top=max_z,
                crop_bottom=min_z,             # NOTE: edge boundaries for z dimension need to be tested
                crop_left=max_h,
                crop_right=-min_h + 1,
                crop_begin=max_w,
                crop_end=-min_w)

        return self, shifts, xcorrs, template

    def bin_median(self, window: int = 10) -> np.ndarray:
        """ compute median of 3D array in along axis o by binning values

        Args:
            mat: ndarray
                input 3D matrix, time along first dimension

            window: int
                number of frames in a bin

        Returns:
            img:
                median image

        """
        T, d1, d2 = np.shape(self)
        num_windows = np.int(old_div(T, window))
        num_frames = num_windows * window
        return np.nanmedian(np.nanmean(np.reshape(self[:num_frames], (window, num_windows, d1, d2)), axis=0), axis=0)

    def bin_median_3d(self, window=10):
        """ compute median of 4D array in along axis o by binning values

        Args:
            mat: ndarray
                input 4D matrix, (T, h, w, z)

            window: int
                number of frames in a bin

        Returns:
            img:
                median image

        """
        T, d1, d2, d3 = np.shape(self)
        num_windows = np.int(old_div(T, window))
        num_frames = num_windows * window
        return np.nanmedian(np.nanmean(np.reshape(self[:num_frames], (window, num_windows, d1, d2, d3)), axis=0),
                            axis=0)

    def extract_shifts(self, max_shift_w: int = 5, max_shift_h: int = 5, template=None,
                       method: str = 'opencv') -> Tuple[List, List]:
        """
        Performs motion correction using the opencv matchtemplate function. At every iteration a template is built by taking the median of all frames and then used to align the other frames.

        Args:
            max_shift_w,max_shift_h: maximum pixel shifts allowed when correcting in the width and height direction

            template: if a good template for frame by frame correlation is available it can be passed. If None it is automatically computed

            method: depends on what is installed 'opencv' or 'skimage'. 'skimage' is an order of magnitude slower

        Returns:
            shifts : tuple, contains shifts in x and y and correlation with template

            xcorrs: cross correlation of the movies with the template

        Raises:
            Exception 'Unknown motion correction method!'

        """
        min_val = np.percentile(self, 1)
        if min_val < -0.1:
            logging.debug("min_val in extract_shifts: " + str(min_val))
            logging.warning('Movie average is negative. Removing 1st percentile.')
            self = self - min_val
        else:
            min_val = 0

        if type(self[0, 0, 0]) is not np.float32:
            warnings.warn('Casting the array to float32')
            self = np.asanyarray(self, dtype=np.float32)

        _, h_i, w_i = self.shape

        ms_w = max_shift_w
        ms_h = max_shift_h

        if template is None:
            template = np.median(self, axis=0)
        else:
            if np.percentile(template, 8) < -0.1:
                logging.warning('Movie average is negative. Removing 1st percentile.')
                template = template - np.percentile(template, 1)

        template = template[ms_h:h_i - ms_h, ms_w:w_i - ms_w].astype(np.float32)

        #% run algorithm, press q to stop it
        shifts = []    # store the amount of shift in each frame
        xcorrs = []

        for i, frame in enumerate(self):
            if i % 100 == 99:
                logging.debug("Frame %i" % (i + 1))
            if method == 'opencv':
                res = cv2.matchTemplate(frame, template, cv2.TM_CCORR_NORMED)
                top_left = cv2.minMaxLoc(res)[3]
            elif method == 'skimage':
                res = match_template(frame, template)
                top_left = np.unravel_index(np.argmax(res), res.shape)
                top_left = top_left[::-1]
            else:
                raise Exception('Unknown motion correction method!')
            avg_corr = np.mean(res)
            sh_y, sh_x = top_left

            if (0 < top_left[1] < 2 * ms_h - 1) & (0 < top_left[0] < 2 * ms_w - 1):
                # if max is internal, check for subpixel shift using gaussian
                # peak registration
                log_xm1_y = np.log(res[sh_x - 1, sh_y])
                log_xp1_y = np.log(res[sh_x + 1, sh_y])
                log_x_ym1 = np.log(res[sh_x, sh_y - 1])
                log_x_yp1 = np.log(res[sh_x, sh_y + 1])
                four_log_xy = 4 * np.log(res[sh_x, sh_y])

                sh_x_n = -(sh_x - ms_h + old_div((log_xm1_y - log_xp1_y),
                                                 (2 * log_xm1_y - four_log_xy + 2 * log_xp1_y)))
                sh_y_n = -(sh_y - ms_w + old_div((log_x_ym1 - log_x_yp1),
                                                 (2 * log_x_ym1 - four_log_xy + 2 * log_x_yp1)))
            else:
                sh_x_n = -(sh_x - ms_h)
                sh_y_n = -(sh_y - ms_w)

            shifts.append([sh_x_n, sh_y_n])
            xcorrs.append([avg_corr])

        self = self + min_val

        return (shifts, xcorrs)

    def apply_shifts(self, shifts, interpolation: str = 'linear', method: str = 'opencv', remove_blanks: bool = False):
        """
        Apply precomputed shifts to a movie, using subpixels adjustment (cv2.INTER_CUBIC function)

        Args:
            shifts: array of tuples representing x and y shifts for each frame

            interpolation: 'linear', 'cubic', 'nearest' or cvs.INTER_XXX

            method: (undocumented)

            remove_blanks: (undocumented)

        Returns:
            self

        Raise:
            Exception 'Interpolation method not available'

            Exception 'Method not defined'
        """
        if type(self[0, 0, 0]) is not np.float32:
            warnings.warn('Casting the array to float32')
            self = np.asanyarray(self, dtype=np.float32)

        if interpolation == 'cubic':
            if method == 'opencv':
                interpolation = cv2.INTER_CUBIC
            else:
                interpolation = 3
            logging.debug('cubic interpolation')

        elif interpolation == 'nearest':
            if method == 'opencv':
                interpolation = cv2.INTER_NEAREST
            else:
                interpolation = 0
            logging.debug('nearest interpolation')

        elif interpolation == 'linear':
            if method == 'opencv':
                interpolation = cv2.INTER_LINEAR
            else:
                interpolation = 1
            logging.debug('linear interpolation')
        elif interpolation == 'area':
            if method == 'opencv':
                interpolation = cv2.INTER_AREA
            else:
                raise Exception('Method not defined')
            logging.debug('area interpolation')
        elif interpolation == 'lanczos4':
            if method == 'opencv':
                interpolation = cv2.INTER_LANCZOS4
            else:
                interpolation = 4
            logging.debug('lanczos/biquartic interpolation')
        else:
            raise Exception('Interpolation method not available')

        _, h, w = self.shape
        for i, frame in enumerate(self):
            if i % 100 == 99:
                logging.debug("Frame %i" % (i + 1))

            sh_x_n, sh_y_n = shifts[i]

            if method == 'opencv':
                M = np.float32([[1, 0, sh_y_n], [0, 1, sh_x_n]])
                min_, max_ = np.min(frame), np.max(frame)
                self[i] = np.clip(cv2.warpAffine(frame, M, (w, h), flags=interpolation, borderMode=cv2.BORDER_REFLECT),
                                  min_, max_)

            elif method == 'skimage':

                tform = AffineTransform(translation=(-sh_y_n, -sh_x_n))
                self[i] = warp(frame, tform, preserve_range=True, order=interpolation)

            else:
                raise Exception('Unknown shift application method')

        if remove_blanks:
            max_h, max_w = np.max(shifts, axis=0)
            min_h, min_w = np.min(shifts, axis=0)
            self.crop(crop_top=max_h,
                      crop_bottom=-min_h + 1,
                      crop_left=max_w,
                      crop_right=-min_w,
                      crop_begin=0,
                      crop_end=0)

        return self

    def debleach(self):
        """ Debleach by fiting a model to the median intensity.
        """
        #todo: todocument
        if type(self[0, 0, 0]) is not np.float32:
            warnings.warn('Casting the array to float32')
            self = np.asanyarray(self, dtype=np.float32)

        t, _, _ = self.shape
        x = np.arange(t)
        y = np.median(self.reshape(t, -1), axis=1)

        def expf(x, a, b, c):
            return a * np.exp(-b * x) + c

        def linf(x, a, b):
            return a * x + b

        try:
            p0: Tuple = (y[0] - y[-1], 1e-6, y[-1])
            popt, _ = scipy.optimize.curve_fit(expf, x, y, p0=p0)
            y_fit = expf(x, *popt)
        except:
            p0 = (old_div(float(y[-1] - y[0]), float(x[-1] - x[0])), y[0])
            popt, _ = scipy.optimize.curve_fit(linf, x, y, p0=p0)
            y_fit = linf(x, *popt)

        norm = y_fit - np.median(y[:])
        for frame in range(t):
            self[frame, :, :] = self[frame, :, :] - norm[frame]

        return self

    def crop(self, crop_top=0, crop_bottom=0, crop_left=0, crop_right=0, crop_begin=0, crop_end=0) -> None:
        """
        Crop movie (inline)

        Args:
            crop_top/crop_bottom/crop_left,crop_right: (undocumented)

            crop_begin/crop_end: (undocumented)
        """
        t, h, w = self.shape
        self[:, :, :] = self[crop_begin:t - crop_end, crop_top:h - crop_bottom, crop_left:w - crop_right]
    

           
    
    def removeBL(self, windowSize:int=100, quantilMin:int=8, in_place:bool=False, returnBL:bool=False):                   
        """
        Remove baseline from movie using percentiles over a window
        Args:
            windowSize: int
                window size over which to compute the baseline (the larger the faster the algorithm and the less granular

            quantilMin: float
                percentil to be used as baseline value
            in_place: bool
                update movie in place
            returnBL:
                return only baseline

        Return:
             movie without baseline or baseline itself (returnBL=True)
        """
        pixs = self.to2DPixelxTime()
        iter_win = rolling_window(pixs,windowSize,windowSize)
        myperc = partial(np.percentile, q=quantilMin, axis=-1)
        res = np.array(list(map(myperc,iter_win))).T
        if returnBL:
                return cm.movie(cv2.resize(res,pixs.shape[::-1]),fr=self.fr).to3DFromPixelxTime(self.shape)           
        if (not in_place):            
            return (pixs-cv2.resize(res,pixs.shape[::-1])).to3DFromPixelxTime(self.shape)
        else:
            self -= cm.movie(cv2.resize(res,pixs.shape[::-1]),fr=self.fr).to3DFromPixelxTime(self.shape) 
            return self
            
        
        
    
    def to2DPixelxTime(self, order='F'):
        """
        Transform 3D movie into 2D
        """
        return self.transpose([2,1,0]).reshape((-1,self.shape[0]),order=order)  


    def to3DFromPixelxTime(self, shape, order='F'):
        """
            Transform 2D movie into 3D
        """
        return to_3D(self,shape[::-1],order=order).transpose([2,1,0])
    

        

    def computeDFF(self, secsWindow: int = 5, quantilMin: int = 8, method: str = 'only_baseline',
                   order: str = 'F') -> Tuple[Any, Any]:
        """
        compute the DFF of the movie or remove baseline

        In order to compute the baseline frames are binned according to the window length parameter
        and then the intermediate values are interpolated.

        Args:
            secsWindow: length of the windows used to compute the quantile

            quantilMin : value of the quantile

            method='only_baseline','delta_f_over_f','delta_f_over_sqrt_f'

        Returns:
            self: DF or DF/F or DF/sqrt(F) movies

            movBL=baseline movie

        Raises:
            Exception 'Unknown method'
        """

        logging.debug("computing minimum ...")
        sys.stdout.flush()
        if np.min(self) <= 0 and method != 'only_baseline':
            raise ValueError("All pixels must be positive")

        numFrames, linePerFrame, pixPerLine = np.shape(self)
        downsampfact = int(secsWindow * self.fr)
        logging.debug(f"Downsample factor: {downsampfact}")
        elm_missing = int(np.ceil(numFrames * 1.0 / downsampfact) * downsampfact - numFrames)
        padbefore = int(np.floor(old_div(elm_missing, 2.0)))
        padafter = int(np.ceil(old_div(elm_missing, 2.0)))

        logging.debug('Initial Size Image:' + np.str(np.shape(self)))
        sys.stdout.flush()
        mov_out = movie(np.pad(self.astype(np.float32), ((padbefore, padafter), (0, 0), (0, 0)), mode='reflect'),
                        **self.__dict__)
        numFramesNew, linePerFrame, pixPerLine = np.shape(mov_out)

        #% compute baseline quickly
        logging.debug("binning data ...")
        sys.stdout.flush()
        movBL = np.reshape(mov_out.copy(),
                           (downsampfact, int(old_div(numFramesNew, downsampfact)), linePerFrame, pixPerLine),
                           order=order)
        movBL = np.percentile(movBL, quantilMin, axis=0)
        logging.debug("interpolating data ...")
        sys.stdout.flush()
        logging.debug("movBL shape is " + str(movBL.shape))
        movBL = scipy.ndimage.zoom(np.array(movBL, dtype=np.float32), [downsampfact, 1, 1],
                                   order=1,
                                   mode='constant',
                                   cval=0.0,
                                   prefilter=False)

        #% compute DF/F
        if method == 'delta_f_over_sqrt_f':
            mov_out = old_div((mov_out - movBL), np.sqrt(movBL))
        elif method == 'delta_f_over_f':
            mov_out = old_div((mov_out - movBL), movBL)
        elif method == 'only_baseline':
            mov_out = (mov_out - movBL)
        else:
            raise Exception('Unknown method')

        mov_out = mov_out[padbefore:len(movBL) - padafter, :, :]
        logging.debug('Final Size Movie:' + np.str(self.shape))
<<<<<<< HEAD
        return mov_out, movie(movBL, fr=self.fr, start_time=self.start_time, meta_data=self.meta_data, file_name=self.file_name)

    def compute_BL(self, secsWindow:int=5, quantilMin:int=8, method:str='only_baseline', order:str='F') -> Tuple[Any, Any]:
        """
        compute the DFF of the movie or remove baseline

        In order to compute the baseline frames are binned according to the window length parameter
        and then the intermediate values are interpolated.

        Args:
            secsWindow: length of the windows used to compute the quantile

            quantilMin : value of the quantile

            method='only_baseline','delta_f_over_f','delta_f_over_sqrt_f'

        Returns:
            self: DF or DF/F or DF/sqrt(F) movies

            movBL=baseline movie

        Raises:
            Exception 'Unknown method'
        """
        logging.debug("computing minimum ...")
        sys.stdout.flush()
        if np.min(self) <= 0 and method != 'only_baseline':
            raise ValueError("All pixels must be positive")

        numFrames, linePerFrame, pixPerLine = np.shape(self)
        downsampfact = int(secsWindow * self.fr)
        logging.debug("Downsample factor: " + str(downsampfact))
        elm_missing = int(np.ceil(numFrames * 1.0 / downsampfact)
                          * downsampfact - numFrames)
        padbefore = int(np.floor(old_div(elm_missing, 2.0)))
        padafter = int(np.ceil(old_div(elm_missing, 2.0)))

        logging.debug('Initial Size Image:' + np.str(np.shape(self)))
        sys.stdout.flush()
    
        self = np.pad(self.astype(np.float32), ((
            padbefore, padafter), (0, 0), (0, 0)), mode='reflect')
        #mov_out[:padbefore] = mov_out[padbefore+1]
        #mov_out[-padafter:] = mov_out[-padafter-1]
        numFramesNew, linePerFrame, pixPerLine = np.shape(self)
        
        #% compute baseline quickly
        logging.debug("binning data ...")
        sys.stdout.flush()
        movBL = np.reshape(self, (downsampfact, int(
            old_div(numFramesNew, downsampfact)), linePerFrame, pixPerLine), order=order)
        movBL = np.percentile(movBL, quantilMin, axis=0)
        logging.debug("interpolating data ...")
        sys.stdout.flush()
        logging.debug("movBL shape is " + str(movBL.shape))
        
        movBL = scipy.ndimage.zoom(np.array(movBL, dtype=np.float32), [
                                   downsampfact, 1, 1], order=1, mode='constant', cval=0.0, prefilter=False)

        
        movBL = movBL[padbefore:len(movBL) - padafter, :, :]
        logging.debug('Final Size Movie:' + np.str(self.shape))
        
        
        return movBL


    def NonnegativeMatrixFactorization(self, n_components:int=30, init:str='nndsvd', beta:int=1, tol=5e-7, sparseness:str='components', **kwargs) -> Tuple[np.ndarray, np.ndarray]:
=======
        return mov_out, movie(movBL,
                              fr=self.fr,
                              start_time=self.start_time,
                              meta_data=self.meta_data,
                              file_name=self.file_name)

    def NonnegativeMatrixFactorization(self,
                                       n_components: int = 30,
                                       init: str = 'nndsvd',
                                       beta: int = 1,
                                       tol=5e-7,
                                       sparseness: str = 'components',
                                       **kwargs) -> Tuple[np.ndarray, np.ndarray]:
>>>>>>> 7148a1c5
        """
        See documentation for scikit-learn NMF
        """
        if np.min(self) < 0:
            raise ValueError("All values must be positive")

        T, h, w = self.shape
        Y = np.reshape(self, (T, h * w))
        Y = Y - np.percentile(Y, 1)
        Y = np.clip(Y, 0, np.Inf)
        estimator = NMF(n_components=n_components, init=init, tol=tol, **kwargs)
        time_components = estimator.fit_transform(Y)
        components_ = estimator.components_
        space_components = np.reshape(components_, (n_components, h, w))

        return space_components, time_components

    def online_NMF(self,
                   n_components: int = 30,
                   method: str = 'nnsc',
                   lambda1: int = 100,
                   iterations: int = -5,
                   model=None,
                   **kwargs) -> Tuple[np.ndarray, np.ndarray]:
        """ Method performing online matrix factorization and using the spams

        (http://spams-devel.gforge.inria.fr/doc-python/html/index.html) package from Inria.
        Implements bith the nmf and nnsc methods

        Args:
            n_components: int

            method: 'nnsc' or 'nmf' (see http://spams-devel.gforge.inria.fr/doc-python/html/index.html)

            lambda1: see http://spams-devel.gforge.inria.fr/doc-python/html/index.html

            iterations: see http://spams-devel.gforge.inria.fr/doc-python/html/index.html

            batchsize: see http://spams-devel.gforge.inria.fr/doc-python/html/index.html

            model: see http://spams-devel.gforge.inria.fr/doc-python/html/index.html

            **kwargs: more arguments to be passed to nmf or nnsc

        Returns:
            time_comps

            space_comps
        """
        try:
            import spams       # XXX consider moving this to the head of the file
        except:
            logging.error("You need to install the SPAMS package")
            raise

        T, d1, d2 = np.shape(self)
        d = d1 * d2
        X = np.asfortranarray(np.reshape(self, [T, d], order='F'))

        if method == 'nmf':
            (time_comps, V) = spams.nmf(X, return_lasso=True, K=n_components, numThreads=4, iter=iterations, **kwargs)

        elif method == 'nnsc':
            (time_comps, V) = spams.nnsc(X,
                                         return_lasso=True,
                                         K=n_components,
                                         lambda1=lambda1,
                                         iter=iterations,
                                         model=model,
                                         **kwargs)
        else:
            raise Exception('Method unknown')

        space_comps = []

        for _, mm in enumerate(V):
            space_comps.append(np.reshape(mm.todense(), (d1, d2), order='F'))

        return time_comps, np.array(space_comps)

    def IPCA(self, components: int = 50, batch: int = 1000) -> Tuple[np.ndarray, np.ndarray, np.ndarray]:
        """
        Iterative Principal Component analysis, see sklearn.decomposition.incremental_pca

        Args:
            components (default 50) = number of independent components to return

            batch (default 1000)  = number of pixels to load into memory simultaneously in IPCA. More requires more memory but leads to better fit

        Returns:
            eigenseries: principal components (pixel time series) and associated singular values

            eigenframes: eigenframes are obtained by multiplying the projected frame matrix by the projected movie (whitened frames?)

            proj_frame_vectors:the reduced version of the movie vectors using only the principal component projection
        """

        # vectorize the images
        num_frames, h, w = np.shape(self)
        frame_size = h * w
        frame_samples = np.reshape(self, (num_frames, frame_size)).T

        # run IPCA to approxiate the SVD
        ipca_f = incremental_pca(n_components=components, batch_size=batch)
        ipca_f.fit(frame_samples)

        # construct the reduced version of the movie vectors using only the
        # principal component projection

        proj_frame_vectors = ipca_f.inverse_transform(ipca_f.transform(frame_samples))

        # get the temporal principal components (pixel time series) and
        # associated singular values

        eigenseries = ipca_f.components_.T

        # the rows of eigenseries are approximately orthogonal
        # so we can approximately obtain eigenframes by multiplying the
        # projected frame matrix by this transpose on the right

        eigenframes = np.dot(proj_frame_vectors, eigenseries)

        return eigenseries, eigenframes, proj_frame_vectors

    def IPCA_stICA(self,
                   componentsPCA: int = 50,
                   componentsICA: int = 40,
                   batch: int = 1000,
                   mu: float = 1,
                   ICAfun: str = 'logcosh',
                   **kwargs) -> np.ndarray:
        """
        Compute PCA + ICA a la Mukamel 2009.

        Args:
            components (default 50) = number of independent components to return
    
            batch (default 1000) = number of pixels to load into memory simultaneously in IPCA. More requires more memory but leads to better fit
    
            mu (default 0.05) = parameter in range [0,1] for spatiotemporal ICA, higher mu puts more weight on spatial information
    
            ICAFun (default = 'logcosh') = cdf to use for ICA entropy maximization
    
            Plus all parameters from sklearn.decomposition.FastICA
    
        Returns:
            ind_frames [components, height, width] = array of independent component "eigenframes"
        """
        # FIXME: mu defaults to 1, not 0.05
        eigenseries, eigenframes, _proj = self.IPCA(componentsPCA, batch)
        # normalize the series

        frame_scale = old_div(mu, np.max(eigenframes))
        frame_mean = np.mean(eigenframes, axis=0)
        n_eigenframes = frame_scale * (eigenframes - frame_mean)

        series_scale = old_div((1 - mu), np.max(eigenframes))
        series_mean = np.mean(eigenseries, axis=0)
        n_eigenseries = series_scale * (eigenseries - series_mean)

        # build new features from the space/time data
        # and compute ICA on them

        eigenstuff = np.concatenate([n_eigenframes, n_eigenseries])

        ica = FastICA(n_components=componentsICA, fun=ICAfun, **kwargs)
        joint_ics = ica.fit_transform(eigenstuff)

        # extract the independent frames
        _, h, w = np.shape(self)
        frame_size = h * w
        ind_frames = joint_ics[:frame_size, :]
        ind_frames = np.reshape(ind_frames.T, (componentsICA, h, w))

        return ind_frames

    def IPCA_denoise(self, components: int = 50, batch: int = 1000):
        """
        Create a denoised version of the movie using only the first 'components' components
        """
        _, _, clean_vectors = self.IPCA(components, batch)
        self = self.__class__(np.reshape(np.float32(clean_vectors.T), np.shape(self)), **self.__dict__)
        return self

    def IPCA_io(self, n_components: int = 50, fun: str = 'logcosh', max_iter: int = 1000, tol=1e-20) -> np.ndarray:
        """ DO NOT USE STILL UNDER DEVELOPMENT
        """
        pca_comp = n_components
        [T, d1, d2] = self.shape
        M = np.reshape(self, (T, d1 * d2))
        [U, S, V] = scipy.sparse.linalg.svds(M, pca_comp)
        S = np.diag(S)
        #        whiteningMatrix = np.dot(scipy.linalg.inv(np.sqrt(S)),U.T)
        #        dewhiteningMatrix = np.dot(U,np.sqrt(S))
        whiteningMatrix = np.dot(scipy.linalg.inv(S), U.T)
        dewhiteningMatrix = np.dot(U, S)
        whitesig = np.dot(whiteningMatrix, M)
        wsigmask = np.reshape(whitesig.T, (d1, d2, pca_comp))
        f_ica = sklearn.decomposition.FastICA(whiten=False, fun=fun, max_iter=max_iter, tol=tol)
        S_ = f_ica.fit_transform(whitesig.T)
        A_ = f_ica.mixing_
        A = np.dot(A_, whitesig)
        mask = np.reshape(A.T, (d1, d2, pca_comp)).transpose([2, 0, 1])

        return mask

    def local_correlations(self,
                           eight_neighbours: bool = False,
                           swap_dim: bool = True,
                           frames_per_chunk: int = 1500,
                           order_mean=1) -> np.ndarray:
        """Computes the correlation image for the input dataset Y

            Args:
                self:  np.ndarray (3D or 4D)
                    Input movie data in 3D or 4D format
    
                eight_neighbours: Boolean
                    Use 8 neighbors if true, and 4 if false for 3D data (default = True)
                    Use 6 neighbors for 4D data, irrespectively
    
                swap_dim: Boolean
                    True indicates that time is listed in the last axis of Y (matlab format)
                    and moves it in the front

                frames_per_chunk: int (undocumented)

                order_mean: (undocumented)
                

            Returns:
                rho: d1 x d2 [x d3] matrix, cross-correlation with adjacent pixels

        """
        T = self.shape[0]
        Cn = np.zeros(self.shape[1:])
        if T <= 3000:
            Cn = si.local_correlations(np.array(self),
                                       eight_neighbours=eight_neighbours,
                                       swap_dim=swap_dim,
                                       order_mean=order_mean)
        else:

            n_chunks = T // frames_per_chunk
            for jj, mv in enumerate(range(n_chunks - 1)):
                logging.debug('number of chunks:' + str(jj) + ' frames: ' +
                              str([mv * frames_per_chunk, (mv + 1) * frames_per_chunk]))
                rho = si.local_correlations(np.array(self[mv * frames_per_chunk:(mv + 1) * frames_per_chunk]),
                                            eight_neighbours=eight_neighbours,
                                            swap_dim=swap_dim,
                                            order_mean=order_mean)
                Cn = np.maximum(Cn, rho)
                pl.imshow(Cn, cmap='gray')
                pl.pause(.1)

            logging.debug('number of chunks:' + str(n_chunks - 1) + ' frames: ' +
                          str([(n_chunks - 1) * frames_per_chunk, T]))
            rho = si.local_correlations(np.array(self[(n_chunks - 1) * frames_per_chunk:]),
                                        eight_neighbours=eight_neighbours,
                                        swap_dim=swap_dim,
                                        order_mean=order_mean)
            Cn = np.maximum(Cn, rho)
            pl.imshow(Cn, cmap='gray')
            pl.pause(.1)

        return Cn

    def partition_FOV_KMeans(self,
                             tradeoff_weight: float = .5,
                             fx: float = .25,
                             fy: float = .25,
                             n_clusters: int = 4,
                             max_iter: int = 500) -> Tuple[np.ndarray, np.ndarray, np.ndarray]:
        """
        Partition the FOV in clusters that are grouping pixels close in space and in mutual correlation

        Args:
            tradeoff_weight:between 0 and 1 will weight the contributions of distance and correlation in the overall metric
    
            fx,fy: downsampling factor to apply to the movie
    
            n_clusters,max_iter: KMeans algorithm parameters

        Returns:
            fovs:array 2D encoding the partitions of the FOV
    
            mcoef: matrix of pairwise correlation coefficients
    
            distanceMatrix: matrix of picel distances
        """
        _, h1, w1 = self.shape
        self.resize(fx, fy)
        T, h, w = self.shape
        Y = np.reshape(self, (T, h * w))
        mcoef = np.corrcoef(Y.T)

        idxA, idxB = np.meshgrid(list(range(w)), list(range(h)))
        coordmat = np.vstack((idxA.flatten(), idxB.flatten()))
        distanceMatrix = euclidean_distances(coordmat.T)
        distanceMatrix = old_div(distanceMatrix, np.max(distanceMatrix))
        estim = KMeans(n_clusters=n_clusters, max_iter=max_iter)
        kk = estim.fit(tradeoff_weight * mcoef - (1 - tradeoff_weight) * distanceMatrix)
        labs = kk.labels_
        fovs = np.reshape(labs, (h, w))
        fovs = cv2.resize(np.uint8(fovs), (w1, h1), old_div(1., fx), old_div(1., fy), interpolation=cv2.INTER_NEAREST)
        return np.uint8(fovs), mcoef, distanceMatrix

    def extract_traces_from_masks(self, masks: np.ndarray) -> trace:
        """
        Args:
            masks: array, 3D with each 2D slice bein a mask (integer or fractional)

        Returns:
            traces: array, 2D of fluorescence traces
        """
        T, h, w = self.shape
        Y = np.reshape(self, (T, h * w))
        if masks.ndim == 2:
            masks = masks[None, :, :]

        nA, _, _ = masks.shape

        A = np.reshape(masks, (nA, h * w))

        pixelsA = np.sum(A, axis=1)
        A = old_div(A, pixelsA[:, None])       # obtain average over ROI
        traces = trace(np.dot(A, np.transpose(Y)).T, **self.__dict__)
        return traces

    def resize(self, fx=1, fy=1, fz=1, interpolation=cv2.INTER_AREA):
        """
        Resizing caiman movie into a new one. Note that the temporal
        dimension is controlled by fz and fx, fy, fz correspond to
        magnification factors. For example to downsample in time by
        a factor of 2, you need to set fz = 0.5.

        Args:
            fx (float):
                Magnification factor along x-dimension

            fy (float):
                Magnification factor along y-dimension

            fz (float):
                Magnification factor along temporal dimension

        Returns:
            self (caiman movie)
        """
        T, d1, d2 = self.shape
        d = d1 * d2
        elm = d * T
        max_els = 2**61 - 1    # the bug for sizes >= 2**31 is appears to be fixed now
        if elm > max_els:
            chunk_size = old_div((max_els), d)
            new_m: List = []
            logging.debug('Resizing in chunks because of opencv bug')
            for chunk in range(0, T, chunk_size):
                logging.debug([chunk, np.minimum(chunk + chunk_size, T)])
                m_tmp = self[chunk:np.minimum(chunk + chunk_size, T)].copy()
                m_tmp = m_tmp.resize(fx=fx, fy=fy, fz=fz, interpolation=interpolation)
                if len(new_m) == 0:
                    new_m = m_tmp
                else:
                    new_m = timeseries.concatenate([new_m, m_tmp], axis=0)

            return new_m
        else:
            if fx != 1 or fy != 1:
                logging.debug("reshaping along x and y")
                t, h, w = self.shape
                newshape = (int(w * fy), int(h * fx))
                mov = []
                logging.debug("New shape is " + str(newshape))
                for frame in self:
                    mov.append(cv2.resize(frame, newshape, fx=fx, fy=fy, interpolation=interpolation))
                self = movie(np.asarray(mov), **self.__dict__)
            if fz != 1:
                logging.debug("reshaping along z")
                t, h, w = self.shape
                self = np.reshape(self, (t, h * w))
                mov = cv2.resize(self, (h * w, int(fz * t)), fx=1, fy=fz, interpolation=interpolation)
                mov = np.reshape(mov, (np.maximum(1, int(fz * t)), h, w))
                self = movie(mov, **self.__dict__)
                self.fr = self.fr * fz

        return self

    def guided_filter_blur_2D(self, guide_filter, radius: int = 5, eps=0):
        """
        performs guided filtering on each frame. See opencv documentation of cv2.ximgproc.guidedFilter
        """
        for idx, fr in enumerate(self):
            if idx % 1000 == 0:
                logging.debug("At index: " + str(idx))
            self[idx] = cv2.ximgproc.guidedFilter(guide_filter, fr, radius=radius, eps=eps)

        return self

    def bilateral_blur_2D(self, diameter: int = 5, sigmaColor: int = 10000, sigmaSpace=0):
        """
        performs bilateral filtering on each frame. See opencv documentation of cv2.bilateralFilter
        """
        if type(self[0, 0, 0]) is not np.float32:
            warnings.warn('Casting the array to float 32')
            self = np.asanyarray(self, dtype=np.float32)

        for idx, fr in enumerate(self):
            if idx % 1000 == 0:
                logging.debug("At index: " + str(idx))
            self[idx] = cv2.bilateralFilter(fr, diameter, sigmaColor, sigmaSpace)

        return self

    def gaussian_blur_2D(self,
                         kernel_size_x=5,
                         kernel_size_y=5,
                         kernel_std_x=1,
                         kernel_std_y=1,
                         borderType=cv2.BORDER_REPLICATE):
        """
        Compute gaussian blut in 2D. Might be useful when motion correcting

        Args:
            kernel_size: double
                see opencv documentation of GaussianBlur
            kernel_std_: double
                see opencv documentation of GaussianBlur
            borderType: int
                see opencv documentation of GaussianBlur

        Returns:
            self: ndarray
                blurred movie
        """

        for idx, fr in enumerate(self):
            logging.debug(idx)
            self[idx] = cv2.GaussianBlur(fr,
                                         ksize=(kernel_size_x, kernel_size_y),
                                         sigmaX=kernel_std_x,
                                         sigmaY=kernel_std_y,
                                         borderType=borderType)

        return self

    def median_blur_2D(self, kernel_size: float = 3.0):
        """
        Compute gaussian blut in 2D. Might be useful when motion correcting

        Args:
            kernel_size: double
                see opencv documentation of GaussianBlur

            kernel_std_: double
                see opencv documentation of GaussianBlur

            borderType: int
                see opencv documentation of GaussianBlur

        Returns:
            self: ndarray
                blurred movie
        """

        for idx, fr in enumerate(self):
            logging.debug(idx)
            self[idx] = cv2.medianBlur(fr, ksize=kernel_size)

        return self

    def to_2D(self, order='F') -> np.ndarray:
        [T, d1, d2] = self.shape
        d = d1 * d2
        return np.reshape(self, (T, d), order=order)

    def zproject(self, method: str = 'mean', cmap=pl.cm.gray, aspect='auto', **kwargs) -> np.ndarray:
        """
        Compute and plot projection across time:

        Args:
            method: String
                'mean','median','std'

            **kwargs: dict
                arguments to imagesc

        Raises:
             Exception 'Method not implemented'
        """
        # TODO: make the imshow optional
        # TODO: todocument
        if method == 'mean':
            zp = np.mean(self, axis=0)
        elif method == 'median':
            zp = np.median(self, axis=0)
        elif method == 'std':
            zp = np.std(self, axis=0)
        else:
            raise Exception('Method not implemented')
        pl.imshow(zp, cmap=cmap, aspect=aspect, **kwargs)
        return zp

    def play(self,
             gain: float = 1,
             fr=None,
             magnification=1,
             offset=0,
             interpolation=cv2.INTER_LINEAR,
             backend: str = 'opencv',
             do_loop: bool = False,
             bord_px=None,
             q_max=99.75,
             q_min=1,
             plot_text: bool = False,
             save_movie: bool = False,
             opencv_codec: str = 'H264',
             movie_name: str = 'movie.avi') -> None:
        """
        Play the movie using opencv

        Args:
            gain: adjust movie brightness

            fr: framerate, playing speed if different from original (inter frame interval in seconds)

            magnification: int
                magnification factor

            offset: (undocumented)

            interpolation: (undocumented)

            backend: 'pylab' or 'opencv', the latter much faster

            do_loop: Whether to loop the video

            bord_px: int
                truncate pixels from the borders

            q_max, q_min: float in [0, 100]
                 percentile for maximum/minimum plotting value

            plot_text: bool
                show some text

            save_movie: bool
                flag to save an avi file of the movie

            opencv_codec: str
                FourCC video codec for saving movie. Check http://www.fourcc.org/codecs.php

            movie_name: str
                name of saved file

        Raises:
            Exception 'Unknown backend!'
        """
        # todo: todocument
        if backend == 'pylab':
            logging.warning('*** WARNING *** SPEED MIGHT BE LOW. USE opencv backend if available')

        gain *= 1.     # convert to float in case we were passed an int
        if q_max < 100:
            maxmov = np.nanpercentile(self[0:10], q_max)
        else:
            maxmov = np.nanmax(self)

        if q_min > 0:
            minmov = np.nanpercentile(self[0:10], q_min)
        else:
            minmov = np.nanmin(self)

        if backend == 'pylab':
            pl.ion()
            fig = pl.figure(1)
            ax = fig.add_subplot(111)
            ax.set_title("Play Movie")
            im = ax.imshow((offset + self[0] - minmov) * gain / (maxmov - minmov + offset),
                           cmap=pl.cm.gray,
                           vmin=0,
                           vmax=1,
                           interpolation='none')                                            # Blank starting image
            fig.show()
            im.axes.figure.canvas.draw()
            pl.pause(1)

        if backend == 'notebook':
            # First set up the figure, the axis, and the plot element we want to animate
            fig = pl.figure()
            im = pl.imshow(self[0], interpolation='None', cmap=pl.cm.gray)
            pl.axis('off')

            def animate(i):
                im.set_data(self[i])
                return im,

            # call the animator.  blit=True means only re-draw the parts that have changed.
            anim = animation.FuncAnimation(fig, animate, frames=self.shape[0], interval=1, blit=True)

            # call our new function to display the animation
            return visualization.display_animation(anim, fps=fr)

        if fr is None:
            fr = self.fr

        looping = True
        terminated = False
        if save_movie:
            fourcc = cv2.VideoWriter_fourcc(*opencv_codec)
            frame_in = self[0]
            if bord_px is not None and np.sum(bord_px) > 0:
                frame_in = frame_in[bord_px:-bord_px, bord_px:-bord_px]
            out = cv2.VideoWriter(movie_name, fourcc, 30.,
                                  tuple([int(magnification * s) for s in frame_in.shape[1::-1]]))
        while looping:

            for iddxx, frame in enumerate(self):
                if bord_px is not None and np.sum(bord_px) > 0:
                    frame = frame[bord_px:-bord_px, bord_px:-bord_px]

                if backend == 'opencv':
                    if magnification != 1:
                        frame = cv2.resize(frame, None, fx=magnification, fy=magnification, interpolation=interpolation)
                    frame = (offset + frame - minmov) * gain / (maxmov - minmov)

                    if plot_text == True:
                        text_width, text_height = cv2.getTextSize('Frame = ' + str(iddxx),
                                                                  fontFace=5,
                                                                  fontScale=0.8,
                                                                  thickness=1)[0]
                        cv2.putText(frame,
                                    'Frame = ' + str(iddxx),
                                    ((frame.shape[1] - text_width) // 2, frame.shape[0] - (text_height + 5)),
                                    fontFace=5,
                                    fontScale=0.8,
                                    color=(255, 255, 255),
                                    thickness=1)

                    cv2.imshow('frame', frame)
                    if save_movie:
                        if frame.ndim < 3:
                            frame = np.repeat(frame[:, :, None], 3, axis=-1)
                        frame = np.minimum((frame * 255.), 255).astype('u1')
                        out.write(frame)
                    if cv2.waitKey(int(1. / fr * 1000)) & 0xFF == ord('q'):
                        looping = False
                        terminated = True
                        break

                elif backend == 'pylab':

                    im.set_data((offset + frame) * gain / maxmov)
                    ax.set_title(str(iddxx))
                    pl.axis('off')
                    fig.canvas.draw()
                    pl.pause(1. / fr * .5)
                    ev = pl.waitforbuttonpress(1. / fr * .5)
                    if ev is not None:
                        pl.close()
                        break

                elif backend == 'notebook':
                    logging.debug('Animated via MP4')
                    break

                else:
                    raise Exception('Unknown backend!')

            if terminated:
                break

            if save_movie:
                out.release()
                save_movie = False

            if do_loop:
                looping = True
            else:
                looping = False

        if backend == 'opencv':
            cv2.waitKey(100)
            cv2.destroyAllWindows()
            for i in range(10):
                cv2.waitKey(100)


def load(file_name: Union[str, List[str]],
         fr: float = 30,
         start_time: float = 0,
         meta_data: Dict = None,
         subindices=None,
         shape: Tuple[int, int] = None,
         var_name_hdf5: str = 'mov',
         in_memory: bool = False,
         is_behavior: bool = False,
         bottom=0,
         top=0,
         left=0,
         right=0,
         channel=None,
         outtype=np.float32,
         is3D: bool = False) -> Any:
    """
    load movie from file. Supports a variety of formats. tif, hdf5, npy and memory mapped. Matlab is experimental.

    Args:
        file_name: string or List[str]
            name of file. Possible extensions are tif, avi, npy, (npz and hdf5 are usable only if saved by calblitz)

        fr: float
            frame rate

        start_time: float
            initial time for frame 1

        meta_data: dict
            dictionary containing meta information about the movie

        subindices: iterable indexes
            for loading only portion of the movie

        shape: tuple of two values
            dimension of the movie along x and y if loading from a two dimensional numpy array

        var_name_hdf5: str
            if loading from hdf5 name of the variable to load

        in_memory: (undocumented)

        is_behavior: (undocumented)

        bottom,top,left,right: (undocumented)

        channel: (undocumented)

        outtype: The data type for the movie

    Returns:
        mov: caiman.movie

    Raises:
        Exception 'Subindices not implemented'
    
        Exception 'Subindices not implemented'
    
        Exception 'sima module unavailable'
    
        Exception 'Unknown file type'
    
        Exception 'File not found!'
    """
    # case we load movie from file
    if max(top, bottom, left, right) > 0 and type(file_name) is str:
        file_name = [file_name]        # type: ignore # mypy doesn't like that this changes type

    if type(file_name) is list:
        if shape is not None:
            logging.error('shape not supported for multiple movie input')
<<<<<<< HEAD
        else:
            return load_movie_chain(file_name,fr=fr, start_time=start_time,
                     meta_data=meta_data, subindices=subindices,
                     bottom=bottom, top=top, left=left, right=right, 
                     channel = channel, outtype=outtype)
=======

        return load_movie_chain(file_name,
                                fr=fr,
                                start_time=start_time,
                                meta_data=meta_data,
                                subindices=subindices,
                                bottom=bottom,
                                top=top,
                                left=left,
                                right=right,
                                channel=channel,
                                outtype=outtype,
                                var_name_hdf5=var_name_hdf5,
                                is3D=is3D)
>>>>>>> 7148a1c5

    elif isinstance(file_name,tuple):
        print('**** PROCESSING AS SINGLE FRAMES *****')
        if shape is not None:
            logging.error('shape not supported for multiple movie input')
        else:
            return load_movie_chain(tuple([iidd for iidd in np.array(file_name)[subindices]]),
                     fr=fr, start_time=start_time,
                     meta_data=meta_data, subindices=None,
                     bottom=bottom, top=top, left=left, right=right,
                     channel = channel, outtype=outtype)

    if max(top, bottom, left, right) > 0:
        logging.error('top bottom etc... not supported for single movie input')

    if channel is not None:
        logging.error('channel not supported for single movie input')

    if os.path.exists(file_name):
        _, extension = os.path.splitext(file_name)[:2]
        extension = extension.lower()
        if extension == '.mat':
            logging.warning('Loading a *.mat file. x- and y- dimensions ' +
                            'might have been swapped.')
            byte_stream, file_opened = scipy.io.matlab.mio._open_file(file_name, appendmat=False)
            mjv, mnv = scipy.io.matlab.mio.get_matfile_version(byte_stream)
            if mjv == 2:
                extension = '.h5'

        if extension == '.tif' or extension == '.tiff':        # load avi file
            with tifffile.TiffFile(file_name) as tffl:
                multi_page = True if tffl.series[0].shape[0] > 1 else False
                if len(tffl.pages) == 1:
                    logging.warning('Your tif file is saved a single page' + 'file. Performance will be affected')
                    multi_page = False
                if subindices is not None:
                    #if isinstance(subindices, (list, tuple)): # is list or tuple:
                    if isinstance(subindices, list):  # is list or tuple:
                        if multi_page:
                            input_arr = tffl.asarray(key=subindices[0])[:, subindices[1], subindices[2]]
                        else:
                            input_arr = tffl.asarray()
                            input_arr = input_arr[subindices[0], subindices[1], subindices[2]]
                    else:
                        if multi_page:
                            input_arr = tffl.asarray(key=subindices)
                        else:
                            input_arr = tffl.asarray()
                            input_arr = input_arr[subindices]

                else:
                    input_arr = tffl.asarray()

                input_arr = np.squeeze(input_arr)

        elif extension == '.avi':      # load avi file
            cap = cv2.VideoCapture(file_name)

            try:
                length = int(cap.get(cv2.CAP_PROP_FRAME_COUNT))
                width = int(cap.get(cv2.CAP_PROP_FRAME_WIDTH))
                height = int(cap.get(cv2.CAP_PROP_FRAME_HEIGHT))
            except:
                logging.info('Roll back to opencv 2')
                length = int(cap.get(cv2.cv.CV_CAP_PROP_FRAME_COUNT))
                width = int(cap.get(cv2.cv.CV_CAP_PROP_FRAME_WIDTH))
                height = int(cap.get(cv2.cv.CV_CAP_PROP_FRAME_HEIGHT))

            cv_failed = False
            dims = [length, height, width]                     # type: ignore # a list in one block and a tuple in another
            if length == 0 or width == 0 or height == 0:       #CV failed to load
                cv_failed = True
            if subindices is not None:
                if type(subindices) is not list:
                    subindices = [subindices]
                for ind, sb in enumerate(subindices):
                    if type(sb) is range:
                        subindices[ind] = np.r_[sb]
                        dims[ind] = subindices[ind].shape[0]
                    elif type(sb) is slice:
                        if sb.start is None:
                            sb = slice(0, sb.stop, sb.step)
                        if sb.stop is None:
                            sb = slice(sb.start, dims[ind], sb.step)
                        subindices[ind] = np.r_[sb]
                        dims[ind] = subindices[ind].shape[0]
                    elif type(sb) is np.ndarray:
                        dims[ind] = sb.shape[0]

                start_frame = subindices[0][0]
            else:
                subindices = [np.r_[range(dims[0])]]
                start_frame = 0
            if not cv_failed:
                input_arr = np.zeros((dims[0], height, width), dtype=np.uint8)
                counter = 0
                cap.set(1, start_frame)
                current_frame = start_frame
                while True and counter < dims[0]:
                    # Capture frame-by-frame
                    if current_frame != subindices[0][counter]:
                        current_frame = subindices[0][counter]
                        cap.set(1, current_frame)
                    ret, frame = cap.read()
                    if not ret:
                        break
                    input_arr[counter] = frame[:, :, 0]
                    counter += 1
                    current_frame += 1

                if len(subindices) > 1:
                    input_arr = input_arr[:, subindices[1]]
                if len(subindices) > 2:
                    input_arr = input_arr[:, :, subindices[2]]
            else:      #use pims to load movie
                import pims

                def rgb2gray(rgb):
                    return np.dot(rgb[..., :3], [0.299, 0.587, 0.114])

                pims_movie = pims.Video(file_name)
                length = len(pims_movie)
                height, width = pims_movie.frame_shape[0:2]    #shape is (h,w,channels)
                input_arr = np.zeros((length, height, width), dtype=np.uint8)
                for i in range(len(pims_movie)):               #iterate over frames
                    input_arr[i] = rgb2gray(pims_movie[i])

            # When everything done, release the capture
            cap.release()
            cv2.destroyAllWindows()

        elif extension == '.npy':      # load npy file
            if fr is None:
                fr = 30
            if in_memory:
                input_arr = np.load(file_name)
            else:
                input_arr = np.load(file_name, mmap_mode='r')

            if subindices is not None:
                input_arr = input_arr[subindices]

            if input_arr.ndim == 2:
                if shape is not None:
                    _, T = np.shape(input_arr)
                    d1, d2 = shape
                    input_arr = np.transpose(np.reshape(input_arr, (d1, d2, T), order='F'), (2, 0, 1))
                else:
                    input_arr = input_arr[np.newaxis, :, :]

        elif extension == '.mat':      # load npy file
            input_arr = loadmat(file_name)['data']
            input_arr = np.rollaxis(input_arr, 2, -3)
            if subindices is not None:
                input_arr = input_arr[subindices]

        elif extension == '.npz':      # load movie from saved file
            if subindices is not None:
                raise Exception('Subindices not implemented')
            with np.load(file_name) as f:
                return movie(**f).astype(outtype)

        elif extension in ('.hdf5', '.h5', '.nwb'):
            if is_behavior:
                with h5py.File(file_name, "r") as f:
                    kk = list(f.keys())
                    kk.sort(key=lambda x: np.int(x.split('_')[-1]))
                    input_arr = []
                    for trial in kk:
                        logging.info('Loading ' + trial)
                        input_arr.append(np.array(f[trial]['mov']))

                    input_arr = np.vstack(input_arr)

            else:
                with h5py.File(file_name, "r") as f:
                    fkeys = list(f.keys())
                    if len(fkeys) == 1:
                        var_name_hdf5 = fkeys[0]

                    if extension == '.nwb':
                        fgroup = f[var_name_hdf5]['data']
                    else:
                        fgroup = f[var_name_hdf5]

                    if var_name_hdf5 in f:
                        if subindices is None:
                            images = np.array(fgroup).squeeze()
                            #if images.ndim > 3:
                            #    images = images[:, 0]
                        else:
                            if type(subindices).__module__ is 'numpy':
                                subindices = subindices.tolist()
                            if len(fgroup.shape) > 3:
                                images = np.array(fgroup[subindices]).squeeze()
                            else:
                                images = np.array(fgroup[subindices]).squeeze()

                        #input_arr = images
                        return movie(images.astype(outtype))
                    else:
                        logging.debug('KEYS:' + str(f.keys()))
                        raise Exception('Key not found in hdf5 file')

        elif extension == '.mmap':

            filename = os.path.split(file_name)[-1]
            Yr, dims, T = load_memmap(
                os.path.join(                  # type: ignore # same dims typing issue as above
                    os.path.split(file_name)[0], filename))
            images = np.reshape(Yr.T, [T] + list(dims), order='F')
            if subindices is not None:
                images = images[subindices]

            if in_memory:
                logging.debug('loading mmap file in memory')
                images = np.array(images).astype(outtype)

            logging.debug('mmap')
            return movie(images, fr=fr)

        elif extension == '.sbx':
            logging.debug('sbx')
            if subindices is not None:
                return movie(sbxreadskip(file_name[:-4], subindices), fr=fr).astype(outtype)
            else:
                return movie(sbxread(file_name[:-4], k=0, n_frames=np.inf), fr=fr).astype(outtype)

        elif extension == '.sima':
            if not HAS_SIMA:
                raise Exception("sima module unavailable")

            dataset = sima.ImagingDataset.load(file_name)
            frame_step = 1000
            if subindices is None:
                input_arr = np.empty(
                    (dataset.sequences[0].shape[0], dataset.sequences[0].shape[2], dataset.sequences[0].shape[3]),
                    dtype=outtype)
                for nframe in range(0, dataset.sequences[0].shape[0], frame_step):
                    input_arr[nframe:nframe + frame_step] = np.array(
                        dataset.sequences[0][nframe:nframe + frame_step, 0, :, :, 0]).astype(outtype).squeeze()
            else:
                input_arr = np.array(dataset.sequences[0])[subindices, :, :, :, :].squeeze()

        else:

            raise Exception('Unknown file type:' )
    else:
        logging.error(f"File request:[{file_name}] not found!")
        raise Exception('File not found!')

    return movie(input_arr.astype(outtype),
                 fr=fr,
                 start_time=start_time,
                 file_name=os.path.split(file_name)[-1],
                 meta_data=meta_data)


def load_movie_chain(file_list: List[str],
                     fr: float = 30,
                     start_time=0,
                     meta_data=None,
                     subindices=None,
                     var_name_hdf5: str = 'mov',
                     bottom=0,
                     top=0,
                     left=0,
                     right=0,
                     z_top=0,
                     z_bottom=0,
                     is3D: bool = False,
                     channel=None,
                     outtype=np.float32) -> Any:
    """ load movies from list of file names

    Args:
        file_list: list
           file names in string format
    
        the other parameters as in load_movie except
    
        bottom, top, left, right, z_top, z_bottom : int
            to load only portion of the field of view
    
        is3D : bool
            flag for 3d data (adds a fourth dimension)

    Returns:
        movie: movie
            movie corresponding to the concatenation og the input files

    """
    mov = []

    for f in tqdm(file_list):
        m = load(f,
                 fr=fr,
                 start_time=start_time,
                 meta_data=meta_data,
                 subindices=subindices,
                 in_memory=True,
                 outtype=outtype,
                 var_name_hdf5=var_name_hdf5)
        if channel is not None:
            logging.debug(m.shape)
            m = m[channel].squeeze()
            logging.debug(f"Movie shape: {m.shape}")

        if not is3D:
            if m.ndim == 2:
                m = m[np.newaxis, :, :]

            _, h, w = np.shape(m)
            m = m[:, top:h - bottom, left:w - right]
        else:
            if m.ndim == 3:
                m = m[np.newaxis, :, :, :]

            _, h, w, d = np.shape(m)
            m = m[:, top:h - bottom, left:w - right, z_top:d - z_bottom]

        mov.append(m)
    return ts.concatenate(mov, axis=0)


####
# TODO: Consider pulling these functions that work with .mat files into a separate file


def loadmat_sbx(filename: str):
    """
    this wrapper should be called instead of directly calling spio.loadmat

    It solves the problem of not properly recovering python dictionaries
    from mat files. It calls the function check keys to fix all entries
    which are still mat-objects
    """
    data_ = loadmat(filename, struct_as_record=False, squeeze_me=True)
    _check_keys(data_)
    return data_


def _check_keys(checkdict: Dict) -> None:
    """
    checks if entries in dictionary are mat-objects. If yes todict is called to change them to nested dictionaries.
    Modifies its parameter in-place.
    """

    for key in checkdict:
        if isinstance(checkdict[key], scipy.io.matlab.mio5_params.mat_struct):
            checkdict[key] = _todict(checkdict[key])


def _todict(matobj) -> Dict:
    """
    A recursive function which constructs from matobjects nested dictionaries
    """

    ret = {}
    for strg in matobj._fieldnames:
        elem = matobj.__dict__[strg]
        if isinstance(elem, scipy.io.matlab.mio5_params.mat_struct):
            ret[strg] = _todict(elem)
        else:
            ret[strg] = elem
    return ret


def sbxread(filename: str, k: int = 0, n_frames=np.inf) -> np.ndarray:
    """
    Args:
        filename: str
            filename should be full path excluding .sbx
    """
    # Check if contains .sbx and if so just truncate
    if '.sbx' in filename:
        filename = filename[:-4]

    # Load info
    info = loadmat_sbx(filename + '.mat')['info']

    # Defining number of channels/size factor
    if info['channels'] == 1:
        info['nChan'] = 2
        factor = 1
    elif info['channels'] == 2:
        info['nChan'] = 1
        factor = 2
    elif info['channels'] == 3:
        info['nChan'] = 1
        factor = 2

    # Determine number of frames in whole file
    max_idx = os.path.getsize(filename + '.sbx') / info['recordsPerBuffer'] / info['sz'][1] * factor / 4 - 1

    # Paramters
    N = max_idx + 1    # Last frame
    N = np.minimum(N, n_frames)

    nSamples = info['sz'][1] * info['recordsPerBuffer'] * 2 * info['nChan']

    # Open File
    fo = open(filename + '.sbx')

    # Note: SBX files store the values strangely, its necessary to subtract the values from the max int16 to get the correct ones
    fo.seek(k * nSamples, 0)
    ii16 = np.iinfo(np.uint16)
    x = ii16.max - np.fromfile(fo, dtype='uint16', count=int(nSamples / 2 * N))
    x = x.reshape((int(info['nChan']), int(info['sz'][1]), int(info['recordsPerBuffer']), int(N)), order='F')

    x = x[0, :, :, :]

    fo.close()

    return x.transpose([2, 1, 0])


def sbxreadskip(filename: str, subindices: slice) -> np.ndarray:
    """
    Args:
        filename: str
            filename should be full path excluding .sbx

        slice: pass a slice to slice along the last dimension
    """
    # Check if contains .sbx and if so just truncate
    if '.sbx' in filename:
        filename = filename[:-4]

    # Load info
    info = loadmat_sbx(filename + '.mat')['info']

    # Defining number of channels/size factor
    if info['channels'] == 1:
        info['nChan'] = 2
        factor = 1
    elif info['channels'] == 2:
        info['nChan'] = 1
        factor = 2
    elif info['channels'] == 3:
        info['nChan'] = 1
        factor = 2

    # Determine number of frames in whole file
    max_idx = np.int(os.path.getsize(filename + '.sbx') / info['recordsPerBuffer'] / info['sz'][1] * factor / 4 - 1)

    # Paramters
    if isinstance(subindices, slice):
        if subindices.start is None:
            start = 0
        else:
            start = subindices.start

        if subindices.stop is None:
            N = max_idx + 1    # Last frame
        else:
            N = np.minimum(subindices.stop, max_idx + 1).astype(np.int)

        if subindices.step is None:
            skip = 1
        else:
            skip = subindices.step

        iterable_elements = range(start, N, skip)

    else:

        N = len(subindices)
        iterable_elements = subindices
        skip = 0

    N_time = len(list(iterable_elements))

    nSamples = info['sz'][1] * info['recordsPerBuffer'] * 2 * info['nChan']
    assert nSamples >= 0

    # Open File
    fo = open(filename + '.sbx')

    # Note: SBX files store the values strangely, its necessary to subtract the values from the max int16 to get the correct ones

    counter = 0

    if skip == 1:
        # Note: SBX files store the values strangely, its necessary to subtract the values from the max int16 to get the correct ones
        assert start * nSamples > 0
        fo.seek(start * nSamples, 0)
        ii16 = np.iinfo(np.uint16)
        x = ii16.max - np.fromfile(fo, dtype='uint16', count=int(nSamples / 2 * (N - start)))
        x = x.reshape((int(info['nChan']), int(info['sz'][1]), int(info['recordsPerBuffer']), int(N - start)),
                      order='F')

        x = x[0, :, :, :]

    else:
        for k in iterable_elements:
            assert k >= 0
            if counter % 100 == 0:
                print(f'Reading Iteration: {k}')
            fo.seek(k * nSamples, 0)
            ii16 = np.iinfo(np.uint16)
            tmp = ii16.max - \
                np.fromfile(fo, dtype='uint16', count=int(nSamples / 2 * 1))

            tmp = tmp.reshape((int(info['nChan']), int(info['sz'][1]), int(info['recordsPerBuffer'])), order='F')
            if counter == 0:
                x = np.zeros((tmp.shape[0], tmp.shape[1], tmp.shape[2], N_time))

            x[:, :, :, counter] = tmp
            counter += 1

        x = x[0, :, :, :]
    fo.close()

    return x.transpose([2, 1, 0])


def sbxshape(filename: str) -> Tuple[int, int, int]:
    """
    Args:
        filename should be full path excluding .sbx
    """
    # TODO: Document meaning of return values

    # Check if contains .sbx and if so just truncate
    if '.sbx' in filename:
        filename = filename[:-4]

    # Load info
    info = loadmat_sbx(filename + '.mat')['info']

    # Defining number of channels/size factor
    if info['channels'] == 1:
        info['nChan'] = 2
        factor = 1
    elif info['channels'] == 2:
        info['nChan'] = 1
        factor = 2
    elif info['channels'] == 3:
        info['nChan'] = 1
        factor = 2

    # Determine number of frames in whole file
    max_idx = os.path.getsize(filename + '.sbx') / info['recordsPerBuffer'] / info['sz'][1] * factor / 4 - 1
    N = max_idx + 1    # Last frame
    x = (int(info['sz'][1]), int(info['recordsPerBuffer']), int(N))
    return x


def to_3D(mov2D: np.ndarray, shape: Tuple, order='F') -> np.ndarray:
    """
    transform a vectorized movie into a 3D shape
    """
    return np.reshape(mov2D, shape, order=order)


def from_zip_file_to_movie(zipfile_name: str, start_end: Tuple = None) -> Any:
    '''
    Read/convert a movie from a zipfile.

    Args:
        zipfile_name: Name of zipfile to read
        start_end: Start and end frame to extract
    Returns:
        movie
    '''
    mov: List = []
    print('unzipping file into movie object')
    if start_end is not None:
        num_frames = start_end[1] - start_end[0]

    counter = 0
    with ZipFile(zipfile_name) as archive:
        for idx, entry in enumerate(archive.infolist()):
            if idx >= start_end[0] and idx < start_end[1]:     # type: ignore # FIXME: default value would not work with this
                with archive.open(entry) as file:
                    if counter == 0:
                        img = np.array(Image.open(file))
                        mov = np.zeros([num_frames, *img.shape], dtype=np.float32)
                        mov[counter] = img
                    else:
                        mov[counter] = np.array(Image.open(file))

                    if counter % 100 == 0:
                        print([counter, idx])

                    counter += 1

    return cm.movie(mov[:counter])


def from_zipfiles_to_movie_lists(zipfile_name: str, max_frames_per_movie: int = 3000,
                                 binary: bool = False) -> List[str]:
    '''
    Transform zip file into set of tif movies
    Args:
        zipfile_name: Name of zipfile to read
        max_frames_per_movie: (undocumented)
        binary: (undocumented)
    Returns:
        List of filenames in the movie list
    '''
    # TODO: Filter contents of zipfile for appropriate filenames, so we can have a README in there
    with ZipFile(zipfile_name) as archive:
        num_frames_total = len(archive.infolist())

    base_file_names = os.path.split(zipfile_name)[0]
    start_frames = np.arange(0, num_frames_total, max_frames_per_movie)

    movie_list = []
    for sf in start_frames:

        mov = from_zip_file_to_movie(zipfile_name, start_end=(sf, sf + max_frames_per_movie))
        if binary:
            fname = os.path.join(base_file_names, f'movie_{sf}.mmap')
            fname = mov.save(fname, order='C')
        else:
            fname = os.path.join(base_file_names, f'movie_{sf}.tif')
            mov.save(fname)

        movie_list.append(fname)

    return movie_list


def rolling_window(ndarr, window_size, stride):   
        """
        generates efficient rolling window for running statistics
        Args:
            ndarr: ndarray
                input pixels in format pixels x time
            window_size: int
                size of the sliding window
            stride: int
                stride of the sliding window
        Returns:
                iterator with views of the input array
                
        """
        for i in range(0,ndarr.shape[-1]-window_size-stride+1,stride): 
            yield ndarr[:,i:np.minimum(i+window_size, ndarr.shape[-1])]
            
        if i+stride != ndarr.shape[-1]:
           yield ndarr[:,i+stride:]


def load_iter(file_name, subindices=None, var_name_hdf5: str = 'mov'):
    """
    load iterator over movie from file. Supports a variety of formats. tif, hdf5, avi.

    Args:
        file_name: string
            name of file. Possible extensions are tif, avi and hdf5

        subindices: iterable indexes
            for loading only a portion of the movie

    Returns:
        iter: iterator over movie

    Raises:
        Exception 'Subindices not implemented'

        Exception 'sima module unavailable'

        Exception 'Unknown file type'

        Exception 'File not found!'
    """
    if os.path.exists(file_name):
        extension = os.path.splitext(file_name)[1].lower()
        if extension in ('.tif', '.tiff'):
            Y = tifffile.TiffFile(file_name).pages
            if subindices is not None:
                if type(subindices) is range:
                    subindices = slice(subindices.start, subindices.stop, subindices.step)
                Y = Y[subindices]
            for y in Y:
                yield y.asarray()
        elif extension == '.avi':
            cap = cv2.VideoCapture(file_name)
            if subindices is None:
                while True:
                    ret, frame = cap.read()
                    if ret:
                        yield frame[..., 0]
                    else:
                        cap.release()
                        return
                        #raise StopIteration
            else:
                if type(subindices) is slice:
                    subindices = range(
                        subindices.start,
                        int(cap.get(cv2.CAP_PROP_FRAME_COUNT)) if subindices.stop is None else subindices.stop,
                        1 if subindices.step is None else subindices.step)
                t = 0
                for ind in subindices:
#                    cap.set(1, ind)
#                    ret, frame = cap.read()
#                    if ret:
#                        yield frame[..., 0]
#                    else:
#                        raise StopIteration
                    while t <= ind:
                        ret, frame = cap.read()
                        t += 1
                    if ret:
                        yield frame[..., 0]
                    else:
                        return
                        #raise StopIteration
                cap.release()
                return
                #raise StopIteration
        elif extension in ('.hdf5', '.h5'):
            with h5py.File(file_name, "r") as f:
                Y = f.get(var_name_hdf5)
                if subindices is None:
                    for y in Y:
                        yield y
                else:
                    if type(subindices) is slice:
                        subindices = range(subindices.start,
                                           len(Y) if subindices.stop is None else subindices.stop,
                                           1 if subindices.step is None else subindices.step)
                    for ind in subindices:
                        yield Y[ind]
        else:  # fall back to memory inefficient version
            for y in load(file_name, subindices=subindices):
                yield y
    else:
        logging.error(f"File request:[{file_name}] not found!")
        raise Exception('File not found!')
<|MERGE_RESOLUTION|>--- conflicted
+++ resolved
@@ -693,10 +693,14 @@
 
         mov_out = mov_out[padbefore:len(movBL) - padafter, :, :]
         logging.debug('Final Size Movie:' + np.str(self.shape))
-<<<<<<< HEAD
-        return mov_out, movie(movBL, fr=self.fr, start_time=self.start_time, meta_data=self.meta_data, file_name=self.file_name)
-
-    def compute_BL(self, secsWindow:int=5, quantilMin:int=8, method:str='only_baseline', order:str='F') -> Tuple[Any, Any]:
+        return mov_out, movie(movBL,
+                              fr=self.fr,
+                              start_time=self.start_time,
+                              meta_data=self.meta_data,
+                              file_name=self.file_name)
+
+    def compute_BL(self, secsWindow: int = 5, quantilMin: int = 8, method: str = 'only_baseline', order: str = 'F') -> \
+    Tuple[Any, Any]:
         """
         compute the DFF of the movie or remove baseline
 
@@ -733,14 +737,14 @@
 
         logging.debug('Initial Size Image:' + np.str(np.shape(self)))
         sys.stdout.flush()
-    
+
         self = np.pad(self.astype(np.float32), ((
-            padbefore, padafter), (0, 0), (0, 0)), mode='reflect')
-        #mov_out[:padbefore] = mov_out[padbefore+1]
-        #mov_out[-padafter:] = mov_out[-padafter-1]
+                                                    padbefore, padafter), (0, 0), (0, 0)), mode='reflect')
+        # mov_out[:padbefore] = mov_out[padbefore+1]
+        # mov_out[-padafter:] = mov_out[-padafter-1]
         numFramesNew, linePerFrame, pixPerLine = np.shape(self)
-        
-        #% compute baseline quickly
+
+        # % compute baseline quickly
         logging.debug("binning data ...")
         sys.stdout.flush()
         movBL = np.reshape(self, (downsampfact, int(
@@ -749,25 +753,14 @@
         logging.debug("interpolating data ...")
         sys.stdout.flush()
         logging.debug("movBL shape is " + str(movBL.shape))
-        
+
         movBL = scipy.ndimage.zoom(np.array(movBL, dtype=np.float32), [
-                                   downsampfact, 1, 1], order=1, mode='constant', cval=0.0, prefilter=False)
-
-        
+            downsampfact, 1, 1], order=1, mode='constant', cval=0.0, prefilter=False)
+
         movBL = movBL[padbefore:len(movBL) - padafter, :, :]
         logging.debug('Final Size Movie:' + np.str(self.shape))
-        
-        
+
         return movBL
-
-
-    def NonnegativeMatrixFactorization(self, n_components:int=30, init:str='nndsvd', beta:int=1, tol=5e-7, sparseness:str='components', **kwargs) -> Tuple[np.ndarray, np.ndarray]:
-=======
-        return mov_out, movie(movBL,
-                              fr=self.fr,
-                              start_time=self.start_time,
-                              meta_data=self.meta_data,
-                              file_name=self.file_name)
 
     def NonnegativeMatrixFactorization(self,
                                        n_components: int = 30,
@@ -776,7 +769,6 @@
                                        tol=5e-7,
                                        sparseness: str = 'components',
                                        **kwargs) -> Tuple[np.ndarray, np.ndarray]:
->>>>>>> 7148a1c5
         """
         See documentation for scikit-learn NMF
         """
@@ -1537,13 +1529,6 @@
     if type(file_name) is list:
         if shape is not None:
             logging.error('shape not supported for multiple movie input')
-<<<<<<< HEAD
-        else:
-            return load_movie_chain(file_name,fr=fr, start_time=start_time,
-                     meta_data=meta_data, subindices=subindices,
-                     bottom=bottom, top=top, left=left, right=right, 
-                     channel = channel, outtype=outtype)
-=======
 
         return load_movie_chain(file_name,
                                 fr=fr,
@@ -1558,7 +1543,6 @@
                                 outtype=outtype,
                                 var_name_hdf5=var_name_hdf5,
                                 is3D=is3D)
->>>>>>> 7148a1c5
 
     elif isinstance(file_name,tuple):
         print('**** PROCESSING AS SINGLE FRAMES *****')
