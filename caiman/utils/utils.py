#!/usr/bin/env python

""" pure utilities (other)

generally useful functions for CaImAn

See Also
------------
https://docs.python.org/3/library/urllib.request.htm

"""

#\package Caiman/utils
#\version   1.0
#\bug
#\warning
#\copyright GNU General Public License v2.0
#\date Created on Tue Jun 30 21:01:17 2015
#\author: andrea giovannucci
#\namespace utils
#\pre none

import cv2
import h5py
<<<<<<< HEAD
import multiprocessing
=======
import inspect
>>>>>>> 49110222
import logging
import matplotlib.pyplot as plt
import numpy as np
import os
import pickle
import scipy
import subprocess
import tensorflow as tf
from scipy.ndimage.filters import gaussian_filter
from tifffile import TiffFile
from typing import Any, Dict, List, Tuple, Union, Iterable

try:
    cv2.setNumThreads(0)
except:
    pass

from urllib.request import urlopen

from ..external.cell_magic_wand import cell_magic_wand
from ..source_extraction.cnmf.spatial import threshold_components
from caiman.paths import caiman_datadir
import caiman.utils

#%%


def download_demo(name:str='Sue_2x_3000_40_-46.tif', save_folder:str='') -> str:
    """download a file from the file list with the url of its location


    using urllib, you can add you own name and location in this global parameter

        Args:
            name: str
                the path of the file correspondong to a file in the filelist (''Sue_2x_3000_40_-46.tif' or 'demoMovieJ.tif')
    
            save_folder: str
                folder inside ./example_movies to which the files will be saved. Will be created if it doesn't exist
        Returns:
            Path of the saved file
    Raise:
        WrongFolder Exception
    """

    #\bug
    #\warning

    file_dict = {'Sue_2x_3000_40_-46.tif': 'https://caiman.flatironinstitute.org/~neuro/caiman_downloadables/Sue_2x_3000_40_-46.tif',
                 'demoMovieJ.tif': 'https://caiman.flatironinstitute.org/~neuro/caiman_downloadables/demoMovieJ.tif',
                 'demo_behavior.h5': 'https://caiman.flatironinstitute.org/~neuro/caiman_downloadables/demo_behavior.h5',
                 'Tolias_mesoscope_1.hdf5': 'https://caiman.flatironinstitute.org/~neuro/caiman_downloadables/Tolias_mesoscope_1.hdf5',
                 'Tolias_mesoscope_2.hdf5': 'https://caiman.flatironinstitute.org/~neuro/caiman_downloadables/Tolias_mesoscope_2.hdf5',
                 'Tolias_mesoscope_3.hdf5': 'https://caiman.flatironinstitute.org/~neuro/caiman_downloadables/Tolias_mesoscope_3.hdf5',
                 'data_endoscope.tif': 'https://caiman.flatironinstitute.org/~neuro/caiman_downloadables/data_endoscope.tif',
                 'gmc_960_30mw_00001_red.tif': 'https://caiman.flatironinstitute.org/~neuro/caiman_downloadables/gmc_960_30mw_00001_red.tif',
                 'gmc_960_30mw_00001_green.tif': 'https://caiman.flatironinstitute.org/~neuro/caiman_downloadables/gmc_960_30mw_00001_green.tif',
                 'alignment.pickle': 'https://caiman.flatironinstitute.org/~neuro/caiman_downloadables/alignment.pickle',
                 'data_dendritic.tif': 'https://caiman.flatironinstitute.org/~neuro/caiman_downloadables/2014-04-05-003.tif'}
    #          ,['./example_movies/demoMovie.tif','https://caiman.flatironinstitute.org/~neuro/caiman_downloadables/demoMovie.tif']]
    base_folder = os.path.join(caiman_datadir(), 'example_movies')
    if os.path.exists(base_folder):
        if not os.path.isdir(os.path.join(base_folder, save_folder)):
            os.makedirs(os.path.join(base_folder, save_folder))
        path_movie = os.path.join(base_folder, save_folder, name)
        if not os.path.exists(path_movie):
            url = file_dict[name]
            logging.info(f"downloading {name} with urllib")
            logging.info(f"GET {url} HTTP/1.1")
            try:
                f = urlopen(url)
            except:
                logging.info(f"Trying to set user agent to download demo")
                from urllib.request import Request
                req = Request(url, headers={'User-Agent': 'Mozilla/5.0'})
                f = urlopen(req)
                
                
            data = f.read()
            with open(path_movie, "wb") as code:
                code.write(data)
        else:
            logging.info("File " + str(name) + " already downloaded")
    else:
        raise Exception('Cannot find the example_movies folder in your caiman_datadir - did you make one with caimanmanager.py?')
    return path_movie

def val_parse(v):
    """parse values from si tags into python objects if possible from si parse

     Args:
         v: si tags

     Returns:
        v: python object

    """

    try:
        return eval(v)
    except:
        if v == 'true':
            return True
        elif v == 'false':
            return False
        elif v == 'NaN':
            return np.nan
        elif v == 'inf' or v == 'Inf':
            return np.inf
        else:
            return v


def si_parse(imd:str) -> Dict:
    """parse image_description field embedded by scanimage from get image description

     Args:
         imd: image description

    Returns:
        imd: the parsed description

    """

    imddata:Any = imd.split('\n')
    imddata = [i for i in imddata if '=' in i]
    imddata = [i.split('=') for i in imddata]
    imddata = [[ii.strip(' \r') for ii in i] for i in imddata]
    imddata = {i[0]: val_parse(i[1]) for i in imddata}
    return imddata


def get_image_description_SI(fname:str) -> List:
    """Given a tif file acquired with Scanimage it returns a dictionary containing the information in the image description field

     Args:
         fname: name of the file
     Returns:
        image_description: information of the image
    """

    image_descriptions = []

    tf = TiffFile(fname)

    for idx, pag in enumerate(tf.pages):
        if idx % 1000 == 0:
            logging.debug(idx) # progress report to the user
        field = pag.tags['image_description'].value

        image_descriptions.append(si_parse(field))

    return image_descriptions


#%% Generate data
def gen_data(dims:Tuple[int,int]=(48, 48), N:int=10, sig:Tuple[int,int]=(3, 3), tau:float=1., noise:float=.3, T:int=2000,
             framerate:int=30, firerate:float=.5, seed:int=3, cmap:bool=False, truncate:float=np.exp(-2),
             difference_of_Gaussians:bool=True, fluctuating_bkgrd:List=[50, 300]) -> Tuple[np.ndarray, np.ndarray, np.ndarray, np.ndarray, np.ndarray, np.ndarray, np.ndarray, Tuple[int, int]]:
    bkgrd = 10  # fluorescence baseline
    np.random.seed(seed)
    boundary = 4
    M = int(N * 1.5)
    # centers = boundary + (np.array(GeneralizedHalton(2, seed).get(M)) *
    #                       (np.array(dims) - 2 * boundary)).astype('uint16')
    centers = boundary + (np.random.rand(M, 2) *
                          (np.array(dims) - 2 * boundary)).astype('uint16')
    trueA = np.zeros(dims + (M,), dtype='float32')
    for i in range(M):
        trueA[tuple(centers[i]) + (i,)] = 1.
    if difference_of_Gaussians:
        q = .75
        for n in range(M):
            s = (.67 + .33 * np.random.rand(2)) * np.array(sig)
            tmp = gaussian_filter(trueA[:, :, n], s)
            trueA[:, :, n] = np.maximum(tmp - gaussian_filter(trueA[:, :, n], q * s) *
                                        q**2 * (.2 + .6 * np.random.rand()), 0)

    else:
        for n in range(M):
            s = [ss * (.75 + .25 * np.random.rand()) for ss in sig]
            trueA[:, :, n] = gaussian_filter(trueA[:, :, n], s)
    trueA = trueA.reshape((-1, M), order='F')
    trueA *= (trueA >= trueA.max(0) * truncate)
    trueA /= np.linalg.norm(trueA, 2, 0)
    keep = np.ones(M, dtype=bool)
    overlap = trueA.T.dot(trueA) - np.eye(M)
    while keep.sum() > N:
        keep[np.argmax(overlap * np.outer(keep, keep)) % M] = False
    trueA = trueA[:, keep]
    trueS = np.random.rand(N, T) < firerate / float(framerate)
    trueS[:, 0] = 0
    for i in range(N // 2):
        trueS[i, :500 + i * T // N * 2 // 3] = 0
    trueC = trueS.astype('float32')
    for i in range(N):
        # * (.9 + .2 * np.random.rand())))
        gamma = np.exp(-1. / (tau * framerate))
        for t in range(1, T):
            trueC[i, t] += gamma * trueC[i, t - 1]

    if fluctuating_bkgrd:
        K = np.array([[np.exp(-(i - j)**2 / 2. / fluctuating_bkgrd[0]**2)
                       for i in range(T)] for j in range(T)])
        ch = np.linalg.cholesky(K + 1e-10 * np.eye(T))
        truef = 1e-2 * ch.dot(np.random.randn(T)).astype('float32') / bkgrd
        truef -= truef.mean()
        truef += 1
        K = np.array([[np.exp(-(i - j)**2 / 2. / fluctuating_bkgrd[1]**2)
                       for i in range(dims[0])] for j in range(dims[0])])
        ch = np.linalg.cholesky(K + 1e-10 * np.eye(dims[0]))
        trueb = 3 * 1e-2 * \
            np.outer(
                *ch.dot(np.random.randn(dims[0], 2)).T).ravel().astype('float32')
        trueb -= trueb.mean()
        trueb += 1
    else:
        truef = np.ones(T, dtype='float32')
        trueb = np.ones(np.prod(dims), dtype='float32')
    trueb *= bkgrd
    Yr = np.outer(trueb, truef) + noise * np.random.randn(
        * (np.prod(dims), T)).astype('float32') + trueA.dot(trueC)

    if cmap:
        import caiman as cm
        Y = np.reshape(Yr, dims + (T,), order='F')
        Cn = cm.local_correlations(Y)
        plt.figure(figsize=(20, 3))
        plt.plot(trueC.T)
        plt.figure(figsize=(20, 3))
        plt.plot((trueA.T.dot(Yr - bkgrd) / np.sum(trueA**2, 0).reshape(-1, 1)).T)
        plt.figure(figsize=(12, 4))
        plt.subplot(131)
        plt.scatter(*centers[keep].T[::-1], c='g')
        plt.scatter(*centers[~keep].T[::-1], c='r')
        plt.imshow(Y[:T // 10 * 10].reshape(dims +
                                            (T // 10, 10)).mean(-1).max(-1), cmap=cmap)
        plt.title('Max')
        plt.subplot(132)
        plt.scatter(*centers[keep].T[::-1], c='g')
        plt.scatter(*centers[~keep].T[::-1], c='r')
        plt.imshow(Y.mean(-1), cmap=cmap)
        plt.title('Mean')
        plt.subplot(133)
        plt.scatter(*centers[keep].T[::-1], c='g')
        plt.scatter(*centers[~keep].T[::-1], c='r')
        plt.imshow(Cn, cmap=cmap)
        plt.title('Correlation')
        plt.show()
    return Yr, trueC, trueS, trueA, trueb, truef, centers, dims # XXX dims is always the same as passed into the function?


#%%
def save_object(obj, filename:str) -> None:
    with open(filename, 'wb') as output:
        pickle.dump(obj, output, pickle.HIGHEST_PROTOCOL)


def load_object(filename:str) -> Any:
    with open(filename, 'rb') as input_obj:
        obj = pickle.load(input_obj)
    return obj
#%%
def apply_magic_wand(A, gSig, dims, A_thr=None, coms=None, dview=None,
                     min_frac=0.7, max_frac=1.0, roughness=2, zoom_factor=1,
                     center_range=2) -> np.ndarray:
    """ Apply cell magic Wand to results of CNMF to ease matching with labels

    Args:
        A:
            output of CNMF
    
        gSig: tuple
            input of CNMF (half neuron size)
    
        A_thr:
            thresholded version of A
    
        coms:
            centers of the magic wand
    
        dview:
            for parallelization
    
        min_frac:
            fraction of minimum of gSig to take as minimum size
    
        max_frac:
            multiplier of maximum of gSig to take as maximum size

    Returns:
        masks: ndarray
            binary masks
    """

    if (A_thr is None) and (coms is None):
        import pdb
        pdb.set_trace()
        A_thr = threshold_components(
                        A.tocsc()[:], dims, medw=None, thr_method='max',
                        maxthr=0.2, nrgthr=0.99, extract_cc=True,se=None,
                        ss=None, dview=dview)>0

        coms = [scipy.ndimage.center_of_mass(mm.reshape(dims, order='F')) for
                mm in A_thr.T]

    if coms is None:
        coms = [scipy.ndimage.center_of_mass(mm.reshape(dims, order='F')) for
                mm in A_thr.T]

    min_radius = np.round(np.min(gSig)*min_frac).astype(np.int)
    max_radius = np.round(max_frac*np.max(gSig)).astype(np.int)


    params = []
    for idx in range(A.shape[-1]):
        params.append([A.tocsc()[:,idx].toarray().reshape(dims, order='F'),
            coms[idx], min_radius, max_radius, roughness, zoom_factor, center_range])

    logging.debug(len(params))

    if dview is not None:
        masks = np.array(list(dview.map(cell_magic_wand_wrapper, params)))
    else:
        masks = np.array(list(map(cell_magic_wand_wrapper, params)))

    return masks


def cell_magic_wand_wrapper(params):
    a, com, min_radius, max_radius, roughness, zoom_factor, center_range = params
    msk = cell_magic_wand(a, com, min_radius, max_radius, roughness,
                          zoom_factor, center_range)
    return msk
#%% From https://codereview.stackexchange.com/questions/120802/recursively-save-python-dictionaries-to-hdf5-files-using-h5py


def save_dict_to_hdf5(dic:Dict, filename:str, subdir:str='/') -> None:
    ''' Save dictionary to hdf5 file
    Args:
        dic: dictionary
            input (possibly nested) dictionary
        filename: str
            file name to save the dictionary to (in hdf5 format for now)
    '''

    with h5py.File(filename, 'w') as h5file:
        recursively_save_dict_contents_to_group(h5file, subdir, dic)

def load_dict_from_hdf5(filename:str) -> Dict:
    ''' Load dictionary from hdf5 file

    Args:
        filename: str
            input file to load
    Returns:
        dictionary
    '''

    with h5py.File(filename, 'r') as h5file:
        return recursively_load_dict_contents_from_group(h5file, '/')


def recursively_save_dict_contents_to_group(h5file:h5py.File, path:str, dic:Dict) -> None:
    '''
    Args:
        h5file: hdf5 object
            hdf5 file where to store the dictionary
        path: str
            path within the hdf5 file structure
        dic: dictionary
            dictionary to save
    '''
    # argument type checking
    if not isinstance(dic, dict):
        raise ValueError("must provide a dictionary")

    if not isinstance(path, str):
        raise ValueError("path must be a string")

    if not isinstance(h5file, h5py._hl.files.File):
        raise ValueError("must be an open h5py file")

    # save items to the hdf5 file
    for key, item in dic.items():
        key = str(key)

        if key == 'g':
            logging.info(key + ' is an object type')
            item = np.array(list(item))
        if key == 'g_tot':
            item = np.asarray(item, dtype=np.float)
        if key in ['groups', 'idx_tot', 'ind_A', 'Ab_epoch', 'coordinates',
                   'loaded_model', 'optional_outputs', 'merged_ROIs', 'tf_in',
                   'tf_out']:
            logging.info(['groups', 'idx_tot', 'ind_A', 'Ab_epoch', 'coordinates', 'loaded_model', 'optional_outputs', 'merged_ROIs',
                   '** not saved'])
            continue

        if isinstance(item, list) or isinstance(item, tuple):
            item = np.array(item)
        if not isinstance(key, str):
            raise ValueError("dict keys must be strings to save to hdf5")
        # save strings, numpy.int64, numpy.int32, and numpy.float64 types
        if isinstance(item, (np.int64, np.int32, np.float64, str, np.float, float, np.float32,int)):
            h5file[path + key] = item
            if not h5file[path + key].value == item:
                raise ValueError('The data representation in the HDF5 file does not match the original dict.')
        # save numpy arrays
        elif isinstance(item, np.ndarray):
            try:
                h5file[path + key] = item
            except:
                item = np.array(item).astype('|S32')
                h5file[path + key] = item
            if not np.array_equal(h5file[path + key].value, item):
                raise ValueError('The data representation in the HDF5 file does not match the original dict.')
        # save dictionaries
        elif isinstance(item, dict):
            recursively_save_dict_contents_to_group(h5file, path + key + '/', item)
        elif 'sparse' in str(type(item)):
            logging.info(key + ' is sparse ****')
            h5file[path + key + '/data'] = item.tocsc().data
            h5file[path + key + '/indptr'] = item.tocsc().indptr
            h5file[path + key + '/indices'] = item.tocsc().indices
            h5file[path + key + '/shape'] = item.tocsc().shape
        # other types cannot be saved and will result in an error
        elif item is None or key == 'dview':
            h5file[path + key] = 'NoneType'
        elif key in ['dims', 'medw', 'sigma_smooth_snmf', 'dxy', 'max_shifts',
                     'strides', 'overlaps', 'gSig']:
            logging.info(key + ' is a tuple ****')
            h5file[path + key] = np.array(item)
        elif type(item).__name__ in ['CNMFParams', 'Estimates']: #  parameter object
            recursively_save_dict_contents_to_group(h5file, path + key + '/', item.__dict__)
        else:
            raise ValueError("Cannot save %s type for key '%s'." % (type(item), key))


def recursively_load_dict_contents_from_group(h5file:h5py.File, path:str) -> Dict:
    '''load dictionary from hdf5 object
    Args:
        h5file: hdf5 object
            object where dictionary is stored
        path: str
            path within the hdf5 file
    '''

    ans:Dict = {}
    for key, item in h5file[path].items():

        if isinstance(item, h5py._hl.dataset.Dataset):
            val_set = np.nan
            if isinstance(item.value, str):
                if item.value == 'NoneType':
                    ans[key] = None
                else:
                    ans[key] = item.value
            elif key in ['dims', 'medw', 'sigma_smooth_snmf', 'dxy', 'max_shifts', 'strides', 'overlaps']:

                if type(item.value) == np.ndarray:
                    ans[key] = tuple(item.value)
                else:
                    ans[key] = item.value
            else:
                if type(item.value) == np.bool_:
                    ans[key] = bool(item.value)
                else:
                    ans[key] = item.value

        elif isinstance(item, h5py._hl.group.Group):
            if key == 'A':
                data =  item[path + key + '/data']
                indices = item[path + key + '/indices']
                indptr = item[path + key + '/indptr']
                shape = item[path + key + '/shape']
                ans[key] = scipy.sparse.csc_matrix((data[:], indices[:],
                    indptr[:]), shape[:])
            else:
                ans[key] = recursively_load_dict_contents_from_group(h5file, path + key + '/')
    return ans


def fun(f, q_in, q_out):
    while True:
        i, x = q_in.get()
        if i is None:
            break
        q_out.put((i, f(x)))


def parmap(f, X, nprocs=multiprocessing.cpu_count()):
    q_in = multiprocessing.Queue(1)
    q_out = multiprocessing.Queue()

    proc = [multiprocessing.Process(target=fun, args=(f, q_in, q_out))
            for _ in range(nprocs)]
    for p in proc:
        p.daemon = True
        p.start()

    sent = [q_in.put((i, x)) for i, x in enumerate(X)]
    [q_in.put((None, None)) for _ in range(nprocs)]
    res = [q_out.get() for _ in range(len(sent))]

    [p.join() for p in proc]

    return [x for i, x in sorted(res)]

def load_graph(frozen_graph_filename):
    """ Load a tensorflow .pb model and use it for inference"""
    # We load the protobuf file from the disk and parse it to retrieve the
    # unserialized graph_def
    with tf.gfile.GFile(frozen_graph_filename, "rb") as f:
        graph_def = tf.GraphDef()
        graph_def.ParseFromString(f.read())

    # Then, we can use again a convenient built-in function to import a
    # graph_def into the current default Graph
    with tf.Graph().as_default() as graph:
        tf.import_graph_def(
            graph_def,
            input_map=None,
            return_elements=None,
            name="prefix",
            producer_op_list=None
        )
    return graph

<<<<<<< HEAD
=======
def get_caiman_version() -> Tuple[str, str]:
    """ Get the version of CaImAn, as best we can determine"""
    # This does its best to determine the version of CaImAn. This uses the first successful
    # from these methods:
    # 'GITW' ) git rev-parse if caiman is built from "pip install -e ." and we are working
    #    out of the checkout directory (the user may have since updated without reinstall)
    # 'RELF') A release file left in the process to cut a release. Should have a single line
    #    in it whick looks like "Version:1.4"
    # 'FILE') The date of some frequently changing files, which act as a very rough
    #    approximation when no other methods are possible
    #
    # Data is returned as a tuple of method and version, with method being the 4-letter string above
    # and version being a format-dependent string

    # Attempt 'GITW'.
    # TODO:
    # A) Find a place to do it that's better than cwd
    # B) Hide the output from the terminal
    try:
        rev = subprocess.check_output(["git", "rev-parse", "HEAD"], stderr=subprocess.DEVNULL).decode("utf-8").split("\n")[0]
    except:
        rev = None
    if rev is not None:
        return 'GITW', rev

    # Attempt: 'RELF'
    relfile = os.path.join(caiman_datadir(), 'RELEASE')
    if os.path.isfile(relfile):
        with open(relfile, 'r') as sfh:
            for line in sfh:
                if ':' in line: # expect a line like "Version:1.3"
                    _, version = line.rstrip().split(':')
                    return 'RELF', version 

    # Attempt: 'FILE'
    # Right now this samples the utils directory
    modpath = os.path.dirname(inspect.getfile(caiman.utils)) # Probably something like /mnt/home/pgunn/miniconda3/envs/caiman/lib/python3.7/site-packages/caiman
    newest = 0
    for fn in os.listdir(modpath):
        last_modified = os.stat(os.path.join(modpath, fn)).st_mtime
        if last_modified > newest:
            newest = last_modified
    return 'FILE', str(int(newest))
>>>>>>> 49110222
<|MERGE_RESOLUTION|>--- conflicted
+++ resolved
@@ -22,11 +22,8 @@
 
 import cv2
 import h5py
-<<<<<<< HEAD
 import multiprocessing
-=======
 import inspect
->>>>>>> 49110222
 import logging
 import matplotlib.pyplot as plt
 import numpy as np
@@ -556,8 +553,6 @@
         )
     return graph
 
-<<<<<<< HEAD
-=======
 def get_caiman_version() -> Tuple[str, str]:
     """ Get the version of CaImAn, as best we can determine"""
     # This does its best to determine the version of CaImAn. This uses the first successful
@@ -600,5 +595,4 @@
         last_modified = os.stat(os.path.join(modpath, fn)).st_mtime
         if last_modified > newest:
             newest = last_modified
-    return 'FILE', str(int(newest))
->>>>>>> 49110222
+    return 'FILE', str(int(newest))