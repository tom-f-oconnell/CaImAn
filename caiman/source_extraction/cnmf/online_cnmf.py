--- conflicted
+++ resolved
@@ -1664,13 +1664,9 @@
             if Ab_dense is None:
                 groups = update_order(Ab, Ain, groups)[0]
             else:
-<<<<<<< HEAD
                 groups = update_order(Ab_dense[indeces, :M], ain, groups)[0]
                 Ab_dense[indeces, M] = ain
-=======
-                groups = update_order(Ab_dense[indeces], ain, groups)[0]
-                Ab_dense = np.hstack((Ab_dense, Ain))
->>>>>>> ba240230
+
             # faster version of scipy.sparse.hstack
             csc_append(Ab, Ain_csc)
             ind_A.append(Ab.indices[Ab.indptr[M]:Ab.indptr[M + 1]])
@@ -1707,7 +1703,6 @@
                 np.ix_(*[np.arange(sl.start, sl.stop)
                          for sl in slices_update]), dims, order='C').ravel()
 
-<<<<<<< HEAD
             if len(dims) == 3:
                 rho_buf[:, ind_vb] = np.stack([imblur(
                     vb.reshape(dims, order='F')[slices_filter], sig=gSig, siz=gSiz,
@@ -1730,14 +1725,6 @@
                                 for i in range(len(dims))])
                 rho_buf[:, ind_vb] = tmp.reshape(T, -1, d1)[
                     (slice(None),) + slices].reshape(T, -1)**2
-=======
-            rho_buf[:, ind_vb] = np.stack([imblur(
-                vb.reshape(dims, order='F')[slices_filter], sig=gSig, siz=gSiz,
-                nDimBlur=len(dims))[tuple([slice(
-                    slices_update[i].start - slices_filter[i].start,
-                    slices_update[i].stop - slices_filter[i].start)
-                    for i in range(len(dims))])].ravel() for vb in Yres_buf])**2
->>>>>>> ba240230
 
             sv[ind_vb] = np.sum(rho_buf[:, ind_vb], 0)
 #            sv = np.sum([imblur(vb.reshape(dims,order='F'), sig=gSig, siz=gSiz, nDimBlur=len(dims))**2 for vb in Yres_buf], 0).reshape(-1)
