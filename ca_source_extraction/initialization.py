import numpy as np
from sklearn.decomposition import NMF
import scipy.ndimage as nd
import scipy.sparse as spr
import scipy
<<<<<<< HEAD
import numpy as np
from scipy.fftpack import fft, ifft, rfft,dst
=======
from scipy.fftpack import fft, ifft, rfft
>>>>>>> acef37de
from skimage.transform import resize
from ca_source_extraction.utilities import com
#%%
def initialize_components(Y, K=30, gSig=[5,5], gSiz=None, ssub=1, tsub=1, nIter = 5, use_median = False, kernel = None): 
    """Initalize components using a greedy approach followed by hierarchical alternative least squares (HALS) NMF.
    
    Optional use of spatio-temporal downsampling to boost speed.
     
    Parameters
    ----------   
    Y: np.ndarray
         d1 x d2 x T movie, raw data.
    K: [optional] int
        number of neurons to extract (default value: 30).
    tau: [optional] list,tuple
        standard deviation of neuron size along x and y (default value: (5,5).
    gSiz: [optional] list,tuple
        size of kernel (default 2*tau + 1).
    nIter: [optional] int
        number of iterations for shape tuning (default 5).    
    ssub: [optional] int
        spatial downsampling factor (default 1).
    tsub: [optional] int
        temporal downsampling factor (default 1).
    use_median: [optional] bool
        add back fluorescence median values or not during refinement.            
  
    Returns
    --------    
    Ain: np.ndarray        
        (d1*d2) x K , spatial filter of each neuron.
    Cin: np.ndarray
        T x K , calcium activity of each neuron.
    center: np.ndarray
        K x 2 , inferred center of each neuron.
    bin: np.ndarray
        (d1*d2) X nb, initialization of spatial background.
    fin: np.ndarray
        nb X T matrix, initalization of temporal background.    
        
    """
    
    if gSiz is None:
        gSiz=(2*gSig[0] + 1,2*gSig[1] + 1)
     
    d1,d2,T=np.shape(Y) 
    # rescale according to downsampling factor
    gSig = np.round([gSig[0]/ssub,gSig[1]/ssub]).astype(np.int)
    gSiz = np.round([gSiz[0]/ssub,gSiz[1]/ssub]).astype(np.int)    
    d1s = np.ceil(d1/ssub).astype(np.int)       #size of downsampled image
    d2s = np.ceil(d2/ssub).astype(np.int)     
    Ts = np.floor(T/tsub).astype(np.int)        #reduced number of frames
    
    # spatial downsampling
    if ssub!=1 or tsub!=1:
        print 'Spatial Downsampling...'
        Y_ds = resize(Y, [d1s, d2s, Ts], order=0,clip=False,mode='nearest')
    else:
        Y_ds = Y
        
    print 'Roi Extraction...'    
    Ain, Cin, _, b_in, f_in = greedyROI2d(Y_ds, nr = K, gSig = gSig, gSiz = gSiz, use_median = use_median, nIter=nIter, kernel = kernel)
    print 'Refining Components...'    
    Ain, Cin, b_in, f_in = hals_2D(Y_ds, Ain, Cin, b_in, f_in,maxIter=10);
    
    #center = ssub*com(Ain,d1s,d2s) 
    Ain = np.reshape(Ain, (d1s, d2s,K),order='F')
    Ain = resize(Ain, [d1, d2],order=0)
    
    Ain = np.reshape(Ain, (d1*d2, K),order='F') 
    
    b_in=np.reshape(b_in,(d1s, d2s),order='F')
    
    b_in = resize(b_in, [d1, d2]);
    
    b_in = np.reshape(b_in, (d1*d2, 1),order='F')
    
    Cin = resize(Cin, [K, T])
    f_in = resize(f_in, [1, T])    
    center = com(Ain,d1,d2)
    

    
    return Ain, Cin, b_in, f_in, center
    
    
#%%
def arpfit(Y, p = 2, sn = None, g = None, noise_range = [0.25,0.5], noise_method = 'logmexp', lags = 5, include_noise = False, pixels = None):
        
    if pixels is None:
        pixels = np.arange(np.size(Y)/np.shape(Y)[-1])
        
    P = dict()
    if sn is None:
        sn = get_noise_fft(Y, noise_range = noise_range, noise_method = noise_method)
        
    P['sn'] = sn
    
    if g is None:
        g = estimate_time_constant(Y, sn, p = p, lags = lags, include_noise = include_noise, pixels = pixels)
        
    P['g'] = g
    
    return 

#%%
def estimate_time_constant(Y, sn, p = 2, lags = 5, include_noise = False, pixels = None):
    """ try this

    """    
    if pixels is None:
        pixels = np.arange(np.size(Y)/np.shape(Y)[-1])
    
    from scipy.linalg import toeplitz    
    
    npx = len(pixels)
    g = 0
    lags += p
    XC = np.zeros((npx,2*lags+1))
    for j in range(npx):
        XC[j,:] = np.squeeze(axcov(np.squeeze(Y[pixels[j],:]),lags))
        
    gv = np.zeros(npx*lags)
    if not include_noise:
        XC = XC[:,np.arange(lags-1,-1,-1)]
        lags -= p
        
    A = np.zeros((npx*lags,p))
    for i in range(npx):
        if not include_noise:
            A[i*lags+np.arange(lags),:] = toeplitz(np.squeeze(XC[i,np.arange(p-1,p+lags-1)]),np.squeeze(XC[i,np.arange(p-1,-1,-1)])) 
        else:
            A[i*lags+np.arange(lags),:] = toeplitz(np.squeeze(XC[i,lags+np.arange(lags)]),np.squeeze(XC[i,lags+np.arange(p)])) - (sn[i]**2)*np.eye(lags,p)
            gv[i*lags+np.arange(lags)] = np.squeeze(XC[i,lags+1:])
        
    if not include_noise:
        gv = XC[:,p:].T
        gv = np.squeeze(np.reshape(gv,(np.size(gv),1),order='F'))
        
    g = np.dot(np.linalg.pinv(A),gv)
    
    return g
    

#%%
#def get_noise_fft(Y, noise_range = [0.25,0.5], noise_method = 'logmexp'):
#    
#    T = np.shape(Y)[-1]
#    dims = len(np.shape(Y))
#    ff = np.arange(0,0.5+1./T,1./T)
#    ind1 = ff > noise_range[0]
#    ind2 = ff <= noise_range[1]
#    ind = np.logical_and(ind1,ind2)
#    if dims > 1:
#        xdft = fft(Y,axis=-1)
#        xdft = xdft[...,:T/2+1]
#        psdx = (1./T)*np.abs(xdft)**2
#        psdx[...,1:] *= 2
#        sn = mean_psd(psdx[...,ind], method = noise_method)
#        
#    else:
#        xdft = fft(Y)
#        xdft = xdft[:T/2+1]
#        psdx = (1./T)*np.abs(xdft)**2
#        psdx[1:] *=2
#        sn = mean_psd(psdx[ind], method = noise_method)
#    
#    return sn
    
#%% 
def get_noise_fft(Y, noise_range = [0.25,0.5], noise_method = 'logmexp'):

    T = np.shape(Y)[-1]
    dims = len(np.shape(Y))
    ff = np.arange(0,0.5+1./T,1./T)
    ind1 = ff > noise_range[0]
    ind2 = ff <= noise_range[1]
    ind = np.logical_and(ind1,ind2)
    if dims > 1:
<<<<<<< HEAD
        sn = 0
        
        import time
        import scipy                
        import pyfftw        
#
        st=time.time()
        ppx,n = Y.shape        
        #Yfft=pyfftw.n_byte_align_empty((ppx,n), 16, dtype='int16',order='F')
#        Yfft[:]=Y[:]
        print time.time()-st
        xdft = pyfftw.interfaces.numpy_fft.rfft(Y,n=16,threads=8,axis=-1)        
        print time.time()-st
        
#        st=time.time()
#        xdft = rfft(Y,axis=-1)
#        print time.time()-st
        
        st=time.time()
        xdft = rfft(Y,axis=-1)
        print time.time()-st

                
        
        xdft = xdft[...,:T/2+1]
        psdx = (1./T)*np.abs(xdft)**2
=======
        xdft = np.fft.rfft(Y,axis=-1)
        psdx = (1./T)*abs(xdft)**2
>>>>>>> acef37de
        psdx[...,1:] *= 2

        sn = mean_psd(psdx[...,ind], method = noise_method)
        
    else:
        xdft = np.fliplr(rfft(Y))
        psdx = (1./T)*(xdft**2)
        psdx[1:] *=2
        sn = mean_psd(psdx[ind], method = noise_method)
    
    return sn        


#def get_noise_ffts(Y, noise_range = [0.25,0.5], noise_method = 'logmexp'):
#
#    T = np.shape(Y)[-1]
#    dims = len(np.shape(Y))
#    #ff = np.kron(np.arange(0,0.5,1./T),[1,1])
#    ff = np.arange(0,0.5+1./T,1./T)
#    ind1 = ff > noise_range[0]
#    ind2 = ff <= noise_range[1]
#    ind = np.logical_and(ind1,ind2)
#    if dims > 1:
#        xdft = rfft(Y,axis=-1)
#        #xdft = np.hstack((xdft[:,0][None].T,xdft[:,1::2])) + np.hstack((np.zeros((np.shape(Y)[0],1)),xdft[:,2::2],np.zeros((np.shape(Y)[0],np.mod(T+1,2)))))*(1j)
#        #psdx = (1./T)*(np.hstack((xdft[:,0][None].T,xdft[:,1::2]))**2 + np.hstack((np.zeros((np.shape(Y)[0],1)),xdft[:,2::2],np.zeros((np.shape(Y)[0],np.mod(T+1,2)))))**2)
#        indx1 = [0] + range(1,T,2)
#        psdx = (1./T)*(xdft[:,indx1]**2 + np.hstack((np.zeros((np.shape(Y)[0],1)),xdft[:,2::2],np.zeros((np.shape(Y)[0],np.mod(T+1,2)))))**2)
#        psdx[...,1:] *= 2
#        sn = mean_psd(psdx[...,ind], method = noise_method)
#        
#    else:
#        xdft = np.fliplr(rfft(Y))
#        psdx = (1./T)*(xdft**2)
#        psdx[1:] *=2
#        sn = mean_psd(psdx[ind], method = noise_method)
#    
#    return sn  

#%%
def mean_psd(y, method = 'logmexp'):
    
    if method == 'mean':
        mp = np.sqrt(np.mean(y/2,axis=-1))
    elif method == 'median':
        mp = np.sqrt(np.median(y/2,axis=-1))
    else:
        mp = np.sqrt(np.exp(np.mean(np.log(y/2),axis=-1)))
        
    return mp


#%%
def axcov(data, maxlag=5):
    """
    Compute the autocovariance of data at lag = -maxlag:0:maxlag
    Parameters
    ----------
    data : array
        Array containing fluorescence data
    maxlag : int
        Number of lags to use in autocovariance calculation
    Returns
    -------
    axcov : array
        Autocovariances computed from -maxlag:0:maxlag
    """
    
    data = data - np.mean(data)
    T = len(data)
    bins = np.size(data)
    xcov = fft(data, np.power(2, nextpow2(2 * bins - 1)))
    xcov = ifft(np.square(np.abs(xcov)))    
    xcov = np.concatenate([xcov[np.arange(xcov.size - maxlag, xcov.size)],
                           xcov[np.arange(0, maxlag + 1)]])
    #xcov = xcov/np.concatenate([np.arange(T-maxlag,T+1),np.arange(T-1,T-maxlag-1,-1)])
    return np.real(xcov/T)


#%%
def nextpow2(value):
    """
    Find exponent such that 2^exponent is equal to or greater than abs(value).
    Parameters
    ----------
    value : int
    Returns
    -------
    exponent : int
    """
    
    exponent = 0
    avalue = np.abs(value)
    while avalue > np.power(2, exponent):
        exponent += 1
    return exponent  


#%%
def greedyROI2d(Y, nr=30, gSig = [5,5], gSiz = [11,11], nIter = 5, use_median = False, kernel = None):
    """
    Greedy initialization of spatial and temporal components using spatial Gaussian filtering
    Inputs:
    Y: np.array
        3d array of fluorescence data with time appearing in the last axis.
        Support for 3d imaging will be added in the future
    nr: int
        number of components to be found
    gSig: scalar or list of integers
        standard deviation of Gaussian kernel along each axis
    gSiz: scalar or list of integers
        size of spatial component
    nIter: int
        number of iterations when refining estimates
    use_median: boolean
        add back fluorescence median values or not during refinement
        
    Outputs:
    A: np.array
        2d array of size (# of pixels) x nr with the spatial components. Each column is
        ordered columnwise (matlab format, order='F')
    C: np.array
        2d array of size nr X T with the temporal components
    center: np.array
        2d array of size nr x 2 with the components centroids
        
    Author: Eftychios A. Pnevmatikakis based on a matlab implementation by Yuanjun Gao
            Simons Foundation, 2015
    """
    d = np.shape(Y)
    med = np.median(Y,axis = -1)
    Y = Y - med[...,np.newaxis]
    gHalf = np.array(gSiz)/2
    gSiz = 2*gHalf + 1
    
    A = np.zeros((np.prod(d[0:-1]),nr))    
    C = np.zeros((nr,d[-1]))    
    center = np.zeros((nr,2))
    
    [M, N, T] = np.shape(Y)

    rho = imblur(Y, sig = gSig, siz = gSiz, nDimBlur = Y.ndim-1, kernel = kernel)
    v = np.sum(rho**2,axis=-1)
    
    if use_median:
        fact = 1
    else:
        fact = 0
    
    for k in range(nr):
        ind = np.argmax(v)
        ij = np.unravel_index(ind,d[0:-1])
        center[k,0] = ij[0]
        center[k,1] = ij[1]
        iSig = [np.maximum(ij[0]-gHalf[0],0),np.minimum(ij[0]+gHalf[0]+1,d[0])]
        jSig = [np.maximum(ij[1]-gHalf[1],0),np.minimum(ij[1]+gHalf[1]+1,d[1])]
        dataTemp = Y[iSig[0]:iSig[1],jSig[0]:jSig[1],:].copy() + fact*med[iSig[0]:iSig[1],jSig[0]:jSig[1],np.newaxis]
        traceTemp = np.squeeze(rho[ij[0],ij[1],:])
        coef, score = finetune2d(dataTemp, traceTemp, nIter = nIter)
        C[k,:] = np.squeeze(score) 
        score -= fact*np.median(score)
        dataSig = coef[...,np.newaxis]*score[np.newaxis,np.newaxis,...]
        [xSig,ySig] = np.meshgrid(np.arange(iSig[0],iSig[1]),np.arange(jSig[0],jSig[1]),indexing = 'xy')
        arr = np.array([np.reshape(xSig,(1,np.size(xSig)),order='F').squeeze(),np.reshape(ySig,(1,np.size(ySig)),order='F').squeeze()])
        indeces = np.ravel_multi_index(arr,d[0:-1],order='F')  
        A[indeces,k] = np.reshape(coef,(1,np.size(coef)),order='C').squeeze()
        #Atemp = np.zeros(d[0:-1])
        #Atemp[iSig[0]:iSig[1],jSig[0]:jSig[1]] = coef        
        #A[:,k] = np.squeeze(np.reshape(Atemp,(np.prod(d[0:-1]),1),order='F'))
        #Y[iSig[0]:iSig[1],jSig[0]:jSig[1],:] = Y[iSig[0]:iSig[1],jSig[0]:jSig[1],:] - dataSig
        Y[iSig[0]:iSig[1],jSig[0]:jSig[1],:] -= dataSig
        if k < nr-1:
            iMod = [np.maximum(ij[0]-2*gHalf[0],0),np.minimum(ij[0]+2*gHalf[0]+1,d[0])]
            iModLen = iMod[1]-iMod[0]
            jMod = [np.maximum(ij[1]-2*gHalf[1],0),np.minimum(ij[1]+2*gHalf[1]+1,d[1])]
            jModLen = jMod[1]-jMod[0]
            iLag = iSig - iMod[0] + 0
            jLag = jSig - jMod[0] + 0
            dataTemp = np.zeros((iModLen,jModLen))
            dataTemp[iLag[0]:iLag[1],jLag[0]:jLag[1]] = coef
            dataTemp = imblur(dataTemp[...,np.newaxis],sig=gSig,siz=gSiz,kernel = kernel)            
            rhoTEMP = dataTemp*score[np.newaxis,np.newaxis,...]
            #rho[iMod[0]:iMod[1],jMod[0]:jMod[1],:] = rho[iMod[0]:iMod[1],jMod[0]:jMod[1],:] - rhoTEMP
            rho[iMod[0]:iMod[1],jMod[0]:jMod[1],:] -= rhoTEMP
            v[iMod[0]:iMod[1],jMod[0]:jMod[1]] = np.sum(rho[iMod[0]:iMod[1],jMod[0]:jMod[1],:]**2,axis = -1)            

    res = np.reshape(Y,(M*N,T), order='F') + med.flatten()[:,None]
    model = NMF(n_components=1, init='random', random_state=0)
    
    b_in = model.fit_transform(np.maximum(res,0));
    f_in = model.components_.squeeze();    
   
    return A, C, center, b_in, f_in

#%%
def finetune2d(Y, cin, nIter = 5):

    for iter in range(nIter):
        a = np.maximum(np.dot(Y,cin),0)
        a = a/np.sqrt(np.sum(a**2))
        c = np.sum(Y*a[...,np.newaxis],tuple(np.arange(Y.ndim-1)))
    
    return a, c

#%%    
def imblur(Y, sig = 5, siz = 11, nDimBlur = None, kernel = None):
     
    from scipy.ndimage.filters import correlate        
    #from scipy.signal import correlate    
    
    X = np.zeros(np.shape(Y))
    
    if kernel is None:
        if nDimBlur is None:
            nDimBlur = Y.ndim - 1
        else:
            nDimBlur = np.min((Y.ndim,nDimBlur))
            
        if np.isscalar(sig):
            sig = sig*np.ones(nDimBlur)
            
        if np.isscalar(siz):
            siz = siz*np.ones(nDimBlur)
        
        xx = np.arange(-np.floor(siz[0]/2),np.floor(siz[0]/2)+1)
        yy = np.arange(-np.floor(siz[1]/2),np.floor(siz[1]/2)+1)
    
        hx = np.exp(-xx**2/(2*sig[0]**2))
        hx /= np.sqrt(np.sum(hx**2))
        
        hy = np.exp(-yy**2/(2*sig[1]**2))
        hy /= np.sqrt(np.sum(hy**2))    
    
        for t in range(np.shape(Y)[-1]):
            temp = correlate(Y[:,:,t],hx[:,np.newaxis],mode='wrap')
            X[:,:,t] = correlate(temp,hy[np.newaxis,:],mode='wrap')    
    else:
        for t in range(np.shape(Y)[-1]):
            X[:,:,t] = correlate(Y[:,:,t],kernel,mode='wrap')

## uncomment the following for general n-dim filtering
#    xx = []
#    hx = []
#    for i in range(nDimBlur):
#        vec = np.arange(-np.floor(siz[i]/2),np.floor(siz[i]/2)+1)
#        xx.append(vec)
#        fil = np.exp(-xx[i]**2/(2*sig[0]**2))
#        hx.append(fil/np.sqrt(np.sum(fil**2)))        
           
#    X = np.zeros(np.shape(Y))
#    siz = tuple([1]*nDimBlur)
#    sizY = np.shape(Y)
#    for t in range(sizY[-1]):
#        temp = Y[...,t]
#        for i in range(nDimBlur):
#            I = [0]*nDimBlur
#            I[i] = range(sizY[i])
#            siz[i] = sizY[i]
#            H = np.zeros(siz)
#            H[tuple(I)] = hx[i]
#            temp = correlate(temp,H,mode='wrap')
#        
#        X[...,t] = temp
            

    return X


#%%
def hals_2D(Y,A,C,b,f,bSiz=3,maxIter=5):
    """ Hierarchical alternating least square method for solving NMF problem  
    Y = A*C + b*f 
    
    input: 
       Y:      d1 X d2 X T, raw data. It will be reshaped to (d1*d2) X T in this
       function 
       A:      (d1*d2) X K, initial value of spatial components 
       C:      K X T, initial value of temporal components 
       b:      (d1*d2) X 1, initial value of background spatial component 
       f:      1 X T, initial value of background temporal component
    
       bSiz:   blur size. A box kernel (bSiz X bSiz) will be convolved
       with each neuron's initial spatial component, then all nonzero
       pixels will be picked as pixels to be updated, and the rest will be
       forced to be 0. 
       maxIter: maximum iteration of iterating HALS. 
    
    output:
    the updated A, C, b, f
    
    Author: Andrea Giovannucci, Columbia University, based on a matlab implementation from Pengcheng Zhou
       """
    
    #%% smooth the components
    d1, d2, T = np.shape(Y)
    ind_A = nd.filters.uniform_filter(np.reshape(A,(d1,d2, A.shape[1]),order='F'),size=(bSiz,bSiz,0))
    ind_A = np.reshape(ind_A>1e-10,(d1*d2, A.shape[1]),order='F')
    
    #%%
    ind_A = spr.csc_matrix(ind_A);  #indicator of nonnero pixels 
    K = np.shape(A)[1] #number of neurons 
    #%% update spatial and temporal components neuron by neurons
    Yres = np.reshape(Y, (d1*d2, T),order='F') - np.dot(A,C) - np.dot(b,f[None,:]);
    #print 'First residual is ' + str(scipy.linalg.norm(Yres, 'fro')) + '\n';
     
    for miter in range(maxIter):
        for mcell in range(K):
            ind_pixels = np.squeeze(np.asarray(ind_A[:, mcell].todense()))
            tmp_Yres = Yres[ind_pixels, :]
           # print 'First residual is ' + str(scipy.linalg.norm(tmp_Yres, 'fro')) + '\n';
            # update temporal component of the neuron
            c0 = C[mcell, :].copy();
            a0 = A[ind_pixels, mcell].copy()
            norm_a2 = scipy.linalg.norm(a0, ord=2)**2;
            C[mcell, :] = np.maximum(0, c0 + np.dot(a0.T,tmp_Yres/norm_a2))
            tmp_Yres = tmp_Yres + np.dot(a0[:,None],(c0-C[mcell,:])[None,:])
           # print 'First residual is ' + str(scipy.linalg.norm(tmp_Yres, 'fro')) + '\n';
            
            # update spatial component of the neuron
            norm_c2 = scipy.linalg.norm(C[mcell,:],ord=2)**2
            tmp_a = np.maximum(0, a0 + np.dot(tmp_Yres,C[mcell, :].T/norm_c2))
            A[ind_pixels, mcell] = tmp_a
            Yres[ind_pixels,:] = tmp_Yres + np.dot(a0[:,None]-tmp_a[:,None],C[None,mcell,:])
            #print 'First residual is ' + str(scipy.linalg.norm(tmp_Yres, 'fro')) + '\n';
    
    #        print 'First residual is ' + str(scipy.linalg.norm(Yres, 'fro')) + '\n';
    
        # update temporal component of the background
        f0 = f.copy();
        b0 = b.copy();
        norm_b2 = scipy.linalg.norm(b0,ord=2)**2
        f = np.maximum(0, f0 + np.dot(b0.T,Yres/norm_b2))
        Yres = Yres + np.dot(b0,f0-f)
        #print 'First residual is ' + str(scipy.linalg.norm(Yres, 'fro')) + '\n';
        
        
        # update spatial component of the background
        norm_f2 = scipy.linalg.norm(f, ord=2)**2
        b = np.maximum(0, b0 + np.dot(Yres,f.T/norm_f2))
        Yres = Yres + np.dot(b0-b,f)
        
        print 'Iteration:' + str(miter) + ', the norm of residual is ' + str(scipy.linalg.norm(Yres, 'fro'))
    
    return A, C, b, f<|MERGE_RESOLUTION|>--- conflicted
+++ resolved
@@ -3,12 +3,7 @@
 import scipy.ndimage as nd
 import scipy.sparse as spr
 import scipy
-<<<<<<< HEAD
-import numpy as np
-from scipy.fftpack import fft, ifft, rfft,dst
-=======
 from scipy.fftpack import fft, ifft, rfft
->>>>>>> acef37de
 from skimage.transform import resize
 from ca_source_extraction.utilities import com
 #%%
@@ -188,39 +183,9 @@
     ind2 = ff <= noise_range[1]
     ind = np.logical_and(ind1,ind2)
     if dims > 1:
-<<<<<<< HEAD
-        sn = 0
-        
-        import time
-        import scipy                
-        import pyfftw        
-#
-        st=time.time()
-        ppx,n = Y.shape        
-        #Yfft=pyfftw.n_byte_align_empty((ppx,n), 16, dtype='int16',order='F')
-#        Yfft[:]=Y[:]
-        print time.time()-st
-        xdft = pyfftw.interfaces.numpy_fft.rfft(Y,n=16,threads=8,axis=-1)        
-        print time.time()-st
-        
-#        st=time.time()
-#        xdft = rfft(Y,axis=-1)
-#        print time.time()-st
-        
-        st=time.time()
-        xdft = rfft(Y,axis=-1)
-        print time.time()-st
-
-                
-        
-        xdft = xdft[...,:T/2+1]
-        psdx = (1./T)*np.abs(xdft)**2
-=======
         xdft = np.fft.rfft(Y,axis=-1)
         psdx = (1./T)*abs(xdft)**2
->>>>>>> acef37de
         psdx[...,1:] *= 2
-
         sn = mean_psd(psdx[...,ind], method = noise_method)
         
     else:
